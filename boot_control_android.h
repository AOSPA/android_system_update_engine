//
// Copyright (C) 2015 The Android Open Source Project
//
// Licensed under the Apache License, Version 2.0 (the "License");
// you may not use this file except in compliance with the License.
// You may obtain a copy of the License at
//
//      http://www.apache.org/licenses/LICENSE-2.0
//
// Unless required by applicable law or agreed to in writing, software
// distributed under the License is distributed on an "AS IS" BASIS,
// WITHOUT WARRANTIES OR CONDITIONS OF ANY KIND, either express or implied.
// See the License for the specific language governing permissions and
// limitations under the License.
//

#ifndef UPDATE_ENGINE_BOOT_CONTROL_ANDROID_H_
#define UPDATE_ENGINE_BOOT_CONTROL_ANDROID_H_

#include <map>
#include <memory>
#include <string>

#include <android/hardware/boot/1.0/IBootControl.h>
#include <base/files/file_util.h>
#include <liblp/builder.h>

#include "update_engine/common/boot_control.h"
#include "update_engine/dynamic_partition_control_interface.h"

namespace chromeos_update_engine {

// The Android implementation of the BootControlInterface. This implementation
// uses the libhardware's boot_control HAL to access the bootloader.
class BootControlAndroid : public BootControlInterface {
 public:
  BootControlAndroid() = default;
  ~BootControlAndroid() = default;

  // Load boot_control HAL implementation using libhardware and
  // initializes it. Returns false if an error occurred.
  bool Init();

  // BootControlInterface overrides.
  unsigned int GetNumSlots() const override;
  BootControlInterface::Slot GetCurrentSlot() const override;
  bool GetPartitionDevice(const std::string& partition_name,
                          BootControlInterface::Slot slot,
                          std::string* device) const override;
  bool IsSlotBootable(BootControlInterface::Slot slot) const override;
  bool MarkSlotUnbootable(BootControlInterface::Slot slot) override;
  bool SetActiveBootSlot(BootControlInterface::Slot slot) override;
  bool MarkBootSuccessfulAsync(base::Callback<void(bool)> callback) override;
<<<<<<< HEAD
  bool InitPartitionMetadata(
      Slot slot, const PartitionMetadata& partition_metadata) override;
=======
  bool InitPartitionMetadata(Slot slot,
                             const PartitionMetadata& partition_metadata,
                             bool update_metadata) override;
>>>>>>> 0889fc8b
  void Cleanup() override;

 private:
  ::android::sp<::android::hardware::boot::V1_0::IBootControl> module_;
  std::unique_ptr<DynamicPartitionControlInterface> dynamic_control_;

  friend class BootControlAndroidTest;

  // Wrapper method of IBootControl::getSuffix().
  bool GetSuffix(Slot slot, std::string* out) const;

  enum class DynamicPartitionDeviceStatus {
    SUCCESS,
    ERROR,
    TRY_STATIC,
  };

  DynamicPartitionDeviceStatus GetDynamicPartitionDevice(
      const base::FilePath& device_dir,
      const std::string& partition_name_suffix,
      Slot slot,
      std::string* device) const;

  // Return true if |partition_name_suffix| is a block device of
  // super partition metadata slot |slot|.
  bool IsSuperBlockDevice(const base::FilePath& device_dir,
                          Slot slot,
                          const std::string& partition_name_suffix) const;
<<<<<<< HEAD
=======

  // Whether the target partitions should be loaded as dynamic partitions. Set
  // by InitPartitionMetadata() per each update.
  bool is_target_dynamic_{false};
>>>>>>> 0889fc8b

  DISALLOW_COPY_AND_ASSIGN(BootControlAndroid);
};

}  // namespace chromeos_update_engine

#endif  // UPDATE_ENGINE_BOOT_CONTROL_ANDROID_H_<|MERGE_RESOLUTION|>--- conflicted
+++ resolved
@@ -51,14 +51,9 @@
   bool MarkSlotUnbootable(BootControlInterface::Slot slot) override;
   bool SetActiveBootSlot(BootControlInterface::Slot slot) override;
   bool MarkBootSuccessfulAsync(base::Callback<void(bool)> callback) override;
-<<<<<<< HEAD
-  bool InitPartitionMetadata(
-      Slot slot, const PartitionMetadata& partition_metadata) override;
-=======
   bool InitPartitionMetadata(Slot slot,
                              const PartitionMetadata& partition_metadata,
                              bool update_metadata) override;
->>>>>>> 0889fc8b
   void Cleanup() override;
 
  private:
@@ -87,13 +82,10 @@
   bool IsSuperBlockDevice(const base::FilePath& device_dir,
                           Slot slot,
                           const std::string& partition_name_suffix) const;
-<<<<<<< HEAD
-=======
 
   // Whether the target partitions should be loaded as dynamic partitions. Set
   // by InitPartitionMetadata() per each update.
   bool is_target_dynamic_{false};
->>>>>>> 0889fc8b
 
   DISALLOW_COPY_AND_ASSIGN(BootControlAndroid);
 };
