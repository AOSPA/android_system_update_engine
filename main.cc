--- conflicted
+++ resolved
@@ -194,13 +194,8 @@
   chromeos_update_engine::UpdateEngineDaemon update_engine_daemon;
   int exit_code = update_engine_daemon.Run();
 
-<<<<<<< HEAD
   chromeos_update_engine::Subprocess::Get().FlushBufferedLogsAtExit();
 
-  LOG(INFO) << "Chrome OS Update Engine terminating with exit code "
-            << exit_code;
-=======
   LOG(INFO) << "A/B Update Engine terminating with exit code " << exit_code;
->>>>>>> 77ab7bdf
   return exit_code;
 }