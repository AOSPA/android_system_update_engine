--- conflicted
+++ resolved
@@ -1707,33 +1707,6 @@
     return true;
   }
   bool is_allowed = connection_manager->IsUpdateAllowedOver(type, tethering);
-<<<<<<< HEAD
-=======
-  bool is_device_policy_set = connection_manager->
-                                  IsAllowedConnectionTypesForUpdateSet();
-  // Treats tethered connection as if it is cellular connection.
-  bool is_over_cellular = type == ConnectionType::kCellular ||
-                          tethering == ConnectionTethering::kConfirmed;
-
-  if (!is_over_cellular) {
-    // There's no need to further check user preferences as we are not over
-    // cellular connection.
-    if (!is_allowed)
-      *error = ErrorCode::kOmahaUpdateIgnoredPerPolicy;
-  } else if (is_device_policy_set) {
-    // There's no need to further check user preferences as the device policy
-    // is set regarding updates over cellular.
-    if (!is_allowed)
-      *error = ErrorCode::kOmahaUpdateIgnoredPerPolicy;
-  } else {
-    // Deivce policy is not set, so user preferences overwrite whether to
-    // allow updates over cellular.
-    is_allowed = IsUpdateAllowedOverCellularByPrefs(response);
-    if (!is_allowed)
-      *error = ErrorCode::kOmahaUpdateIgnoredOverCellular;
-  }
-
->>>>>>> 840703a4
   LOG(INFO) << "We are connected via "
             << connection_utils::StringForConnectionType(type)
             << ", Updates allowed: " << (is_allowed ? "Yes" : "No");
