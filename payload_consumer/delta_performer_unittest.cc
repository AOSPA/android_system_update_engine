//
// Copyright (C) 2012 The Android Open Source Project
//
// Licensed under the Apache License, Version 2.0 (the "License");
// you may not use this file except in compliance with the License.
// You may obtain a copy of the License at
//
//      http://www.apache.org/licenses/LICENSE-2.0
//
// Unless required by applicable law or agreed to in writing, software
// distributed under the License is distributed on an "AS IS" BASIS,
// WITHOUT WARRANTIES OR CONDITIONS OF ANY KIND, either express or implied.
// See the License for the specific language governing permissions and
// limitations under the License.
//

#include "update_engine/payload_consumer/delta_performer.h"

#include <endian.h>
#include <inttypes.h>
#include <time.h>

#include <memory>
#include <string>
#include <vector>

#include <base/files/file_path.h>
#include <base/files/file_util.h>
#include <base/files/scoped_temp_dir.h>
#include <base/stl_util.h>
#include <base/strings/string_number_conversions.h>
#include <base/strings/string_util.h>
#include <base/strings/stringprintf.h>
#include <gmock/gmock.h>
#include <google/protobuf/repeated_field.h>
#include <gtest/gtest.h>

#include "update_engine/common/constants.h"
#include "update_engine/common/fake_boot_control.h"
#include "update_engine/common/fake_hardware.h"
#include "update_engine/common/fake_prefs.h"
#include "update_engine/common/test_utils.h"
#include "update_engine/common/utils.h"
#include "update_engine/payload_consumer/fake_file_descriptor.h"
#include "update_engine/payload_consumer/mock_download_action.h"
#include "update_engine/payload_consumer/payload_constants.h"
#include "update_engine/payload_consumer/payload_metadata.h"
#include "update_engine/payload_generator/bzip.h"
#include "update_engine/payload_generator/extent_ranges.h"
#include "update_engine/payload_generator/payload_file.h"
#include "update_engine/payload_generator/payload_signer.h"
#include "update_engine/update_metadata.pb.h"

namespace chromeos_update_engine {

using std::string;
using std::vector;
using test_utils::GetBuildArtifactsPath;
using test_utils::kRandomString;
using test_utils::System;
using testing::_;

extern const char* kUnittestPrivateKeyPath;
extern const char* kUnittestPublicKeyPath;

namespace {

const char kBogusMetadataSignature1[] =
    "awSFIUdUZz2VWFiR+ku0Pj00V7bPQPQFYQSXjEXr3vaw3TE4xHV5CraY3/YrZpBv"
    "J5z4dSBskoeuaO1TNC/S6E05t+yt36tE4Fh79tMnJ/z9fogBDXWgXLEUyG78IEQr"
    "YH6/eBsQGT2RJtBgXIXbZ9W+5G9KmGDoPOoiaeNsDuqHiBc/58OFsrxskH8E6vMS"
    "BmMGGk82mvgzic7ApcoURbCGey1b3Mwne/hPZ/bb9CIyky8Og9IfFMdL2uAweOIR"
    "fjoTeLYZpt+WN65Vu7jJ0cQN8e1y+2yka5112wpRf/LLtPgiAjEZnsoYpLUd7CoV"
    "pLRtClp97kN2+tXGNBQqkA==";

// Different options that determine what we should fill into the
// install_plan.metadata_signature to simulate the contents received in the
// Omaha response.
enum MetadataSignatureTest {
  kEmptyMetadataSignature,
  kInvalidMetadataSignature,
  kValidMetadataSignature,
};

// Compressed data without checksum, generated with:
// echo -n "a$(head -c 4095 /dev/zero)" | xz -9 --check=none |
//     hexdump -v -e '"    " 12/1 "0x%02x, " "\n"'
const uint8_t kXzCompressedData[] = {
    0xfd, 0x37, 0x7a, 0x58, 0x5a, 0x00, 0x00, 0x00, 0xff, 0x12, 0xd9, 0x41,
    0x02, 0x00, 0x21, 0x01, 0x1c, 0x00, 0x00, 0x00, 0x10, 0xcf, 0x58, 0xcc,
    0xe0, 0x0f, 0xff, 0x00, 0x1b, 0x5d, 0x00, 0x30, 0x80, 0x33, 0xff, 0xdf,
    0xff, 0x51, 0xd6, 0xaf, 0x90, 0x1c, 0x1b, 0x4c, 0xaa, 0x3d, 0x7b, 0x28,
    0xe4, 0x7a, 0x74, 0xbc, 0xe5, 0xa7, 0x33, 0x4e, 0xcf, 0x00, 0x00, 0x00,
    0x00, 0x01, 0x2f, 0x80, 0x20, 0x00, 0x00, 0x00, 0x92, 0x7c, 0x7b, 0x24,
    0xa8, 0x00, 0x0a, 0xfc, 0x02, 0x00, 0x00, 0x00, 0x00, 0x00, 0x59, 0x5a,
};

// clang-format off
const uint8_t src_deflates[] = {
  /* raw      0  */ 0x11, 0x22,
  /* deflate  2  */ 0x63, 0x64, 0x62, 0x66, 0x61, 0x05, 0x00,
  /* raw      9  */ 0x33,
  /* deflate  10 */ 0x03, 0x00,
  /* raw      12 */
  /* deflate  12 */ 0x63, 0x04, 0x00,
  /* raw      15 */ 0x44, 0x55
};

const uint8_t dst_deflates[] = {
  /* deflate  0  */ 0x63, 0x64, 0x62, 0x66, 0x61, 0x05, 0x00,
  /* raw      7  */ 0x33, 0x66,
  /* deflate  9  */ 0x01, 0x05, 0x00, 0xFA, 0xFF, 0x01, 0x02, 0x03, 0x04, 0x05,
  /* deflate  19 */ 0x63, 0x04, 0x00
};
// clang-format on

// To generate this patch either:
// - Use puffin/src/patching_unittest.cc:TestPatching
// Or
// - Use the following approach:
// * Make src_deflate a string of hex with only spaces. (e.g. "0XTE 0xST")
// * echo "0XTE 0xST" | xxd -r -p > src.bin
// * Find the location of deflates in src_deflates (in bytes) in the format of
//   "offset:length,...". (e.g. "2:7,10:2,12:3")
// * Do previous three steps for dst_deflates.
// * puffin --operation=puffdiff --src_file=src.bin --dst_file=dst.bin \
//   --src_deflates_byte="2:7,10:2,12:3" --dst_deflates_byte="0:7,9:10,19:3" \
//   --patch_file=patch.bin
// * hexdump -ve '"  " 12/1 "0x%02x, " "\n"' patch.bin
const uint8_t puffdiff_patch[] = {
    0x50, 0x55, 0x46, 0x31, 0x00, 0x00, 0x00, 0x51, 0x08, 0x01, 0x12, 0x27,
    0x0A, 0x04, 0x08, 0x10, 0x10, 0x32, 0x0A, 0x04, 0x08, 0x50, 0x10, 0x0A,
    0x0A, 0x04, 0x08, 0x60, 0x10, 0x12, 0x12, 0x04, 0x08, 0x10, 0x10, 0x58,
    0x12, 0x04, 0x08, 0x78, 0x10, 0x28, 0x12, 0x05, 0x08, 0xA8, 0x01, 0x10,
    0x38, 0x18, 0x1F, 0x1A, 0x24, 0x0A, 0x02, 0x10, 0x32, 0x0A, 0x04, 0x08,
    0x48, 0x10, 0x50, 0x0A, 0x05, 0x08, 0x98, 0x01, 0x10, 0x12, 0x12, 0x02,
    0x10, 0x58, 0x12, 0x04, 0x08, 0x70, 0x10, 0x58, 0x12, 0x05, 0x08, 0xC8,
    0x01, 0x10, 0x38, 0x18, 0x21, 0x42, 0x53, 0x44, 0x49, 0x46, 0x46, 0x34,
    0x30, 0x38, 0x00, 0x00, 0x00, 0x00, 0x00, 0x00, 0x00, 0x34, 0x00, 0x00,
    0x00, 0x00, 0x00, 0x00, 0x00, 0x21, 0x00, 0x00, 0x00, 0x00, 0x00, 0x00,
    0x00, 0x42, 0x5A, 0x68, 0x39, 0x31, 0x41, 0x59, 0x26, 0x53, 0x59, 0x65,
    0x29, 0x8C, 0x9B, 0x00, 0x00, 0x03, 0x60, 0x40, 0x7A, 0x0E, 0x08, 0x00,
    0x40, 0x00, 0x20, 0x00, 0x21, 0x22, 0x9A, 0x3D, 0x4F, 0x50, 0x40, 0x0C,
    0x3B, 0xC7, 0x9B, 0xB2, 0x21, 0x0E, 0xE9, 0x15, 0x98, 0x7A, 0x7C, 0x5D,
    0xC9, 0x14, 0xE1, 0x42, 0x41, 0x94, 0xA6, 0x32, 0x6C, 0x42, 0x5A, 0x68,
    0x39, 0x31, 0x41, 0x59, 0x26, 0x53, 0x59, 0xF1, 0x20, 0x5F, 0x0D, 0x00,
    0x00, 0x02, 0x41, 0x15, 0x42, 0x08, 0x20, 0x00, 0x40, 0x00, 0x00, 0x02,
    0x40, 0x00, 0x20, 0x00, 0x22, 0x3D, 0x23, 0x10, 0x86, 0x03, 0x96, 0x54,
    0x11, 0x16, 0x5F, 0x17, 0x72, 0x45, 0x38, 0x50, 0x90, 0xF1, 0x20, 0x5F,
    0x0D, 0x42, 0x5A, 0x68, 0x39, 0x31, 0x41, 0x59, 0x26, 0x53, 0x59, 0x07,
    0xD4, 0xCB, 0x6E, 0x00, 0x00, 0x00, 0x01, 0x00, 0x01, 0x00, 0x20, 0x00,
    0x21, 0x18, 0x46, 0x82, 0xEE, 0x48, 0xA7, 0x0A, 0x12, 0x00, 0xFA, 0x99,
    0x6D, 0xC0};

}  // namespace

class DeltaPerformerTest : public ::testing::Test {
 protected:
  void SetUp() override {
    install_plan_.source_slot = 0;
    install_plan_.target_slot = 1;
    EXPECT_CALL(mock_delegate_, ShouldCancel(_))
        .WillRepeatedly(testing::Return(false));
    performer_.set_update_certificates_path("");
    // Set the public key corresponding to the unittest private key.
    string public_key_path = GetBuildArtifactsPath(kUnittestPublicKeyPath);
    EXPECT_TRUE(utils::FileExists(public_key_path.c_str()));
    performer_.set_public_key_path(public_key_path);
  }

  // Test helper placed where it can easily be friended from DeltaPerformer.
  void RunManifestValidation(const DeltaArchiveManifest& manifest,
                             uint64_t major_version,
                             InstallPayloadType payload_type,
                             ErrorCode expected) {
    payload_.type = payload_type;

    // The Manifest we are validating.
    performer_.manifest_.CopyFrom(manifest);
    performer_.major_payload_version_ = major_version;

    EXPECT_EQ(expected, performer_.ValidateManifest());
  }

  brillo::Blob GeneratePayload(const brillo::Blob& blob_data,
                               const vector<AnnotatedOperation>& aops,
                               bool sign_payload,
                               PartitionConfig* old_part = nullptr) {
    return GeneratePayload(blob_data,
                           aops,
                           sign_payload,
                           kMaxSupportedMajorPayloadVersion,
                           kMaxSupportedMinorPayloadVersion,
                           old_part);
  }

  brillo::Blob GeneratePayload(const brillo::Blob& blob_data,
                               const vector<AnnotatedOperation>& aops,
                               bool sign_payload,
                               uint64_t major_version,
                               uint32_t minor_version,
                               PartitionConfig* old_part = nullptr) {
    test_utils::ScopedTempFile blob_file("Blob-XXXXXX");
    EXPECT_TRUE(test_utils::WriteFileVector(blob_file.path(), blob_data));

    PayloadGenerationConfig config;
    config.version.major = major_version;
    config.version.minor = minor_version;

    PayloadFile payload;
    EXPECT_TRUE(payload.Init(config));

    std::unique_ptr<PartitionConfig> old_part_uptr;
    if (!old_part) {
      old_part_uptr = std::make_unique<PartitionConfig>(kPartitionNameRoot);
      old_part = old_part_uptr.get();
    }
    if (minor_version != kFullPayloadMinorVersion) {
      // When generating a delta payload we need to include the old partition
      // information to mark it as a delta payload.
      if (old_part->path.empty()) {
        old_part->path = "/dev/null";
      }
    }
    PartitionConfig new_part(kPartitionNameRoot);
    new_part.path = "/dev/zero";
    new_part.size = 1234;

    payload.AddPartition(*old_part, new_part, aops);

    // We include a kernel partition without operations.
    old_part->name = kPartitionNameKernel;
    new_part.name = kPartitionNameKernel;
    new_part.size = 0;
    payload.AddPartition(*old_part, new_part, {});

    test_utils::ScopedTempFile payload_file("Payload-XXXXXX");
    string private_key =
        sign_payload ? GetBuildArtifactsPath(kUnittestPrivateKeyPath) : "";
    EXPECT_TRUE(payload.WritePayload(payload_file.path(),
                                     blob_file.path(),
                                     private_key,
                                     &payload_.metadata_size));

    brillo::Blob payload_data;
    EXPECT_TRUE(utils::ReadFile(payload_file.path(), &payload_data));
    return payload_data;
  }

  brillo::Blob GenerateSourceCopyPayload(const brillo::Blob& copied_data,
                                         bool add_hash,
                                         PartitionConfig* old_part = nullptr) {
    PayloadGenerationConfig config;
    const uint64_t kDefaultBlockSize = config.block_size;
    EXPECT_EQ(0U, copied_data.size() % kDefaultBlockSize);
    uint64_t num_blocks = copied_data.size() / kDefaultBlockSize;
    AnnotatedOperation aop;
    *(aop.op.add_src_extents()) = ExtentForRange(0, num_blocks);
    *(aop.op.add_dst_extents()) = ExtentForRange(0, num_blocks);
    aop.op.set_type(InstallOperation::SOURCE_COPY);
    brillo::Blob src_hash;
    EXPECT_TRUE(HashCalculator::RawHashOfData(copied_data, &src_hash));
    if (add_hash)
      aop.op.set_src_sha256_hash(src_hash.data(), src_hash.size());

    return GeneratePayload(brillo::Blob(), {aop}, false, old_part);
  }

  // Apply |payload_data| on partition specified in |source_path|.
  // Expect result of performer_.Write() to be |expect_success|.
  // Returns the result of the payload application.
  brillo::Blob ApplyPayload(const brillo::Blob& payload_data,
                            const string& source_path,
                            bool expect_success) {
    return ApplyPayloadToData(
        payload_data, source_path, brillo::Blob(), expect_success);
  }

  // Apply the payload provided in |payload_data| reading from the |source_path|
  // file and writing the contents to a new partition. The existing data in the
  // new target file are set to |target_data| before applying the payload.
  // Expect result of performer_.Write() to be |expect_success|.
  // Returns the result of the payload application.
  brillo::Blob ApplyPayloadToData(const brillo::Blob& payload_data,
                                  const string& source_path,
                                  const brillo::Blob& target_data,
                                  bool expect_success) {
    test_utils::ScopedTempFile new_part("Partition-XXXXXX");
    EXPECT_TRUE(test_utils::WriteFileVector(new_part.path(), target_data));

    payload_.size = payload_data.size();
    // We installed the operations only in the rootfs partition, but the
    // delta performer needs to access all the partitions.
    fake_boot_control_.SetPartitionDevice(
        kPartitionNameRoot, install_plan_.target_slot, new_part.path());
    fake_boot_control_.SetPartitionDevice(
        kPartitionNameRoot, install_plan_.source_slot, source_path);
    fake_boot_control_.SetPartitionDevice(
        kPartitionNameKernel, install_plan_.target_slot, "/dev/null");
    fake_boot_control_.SetPartitionDevice(
        kPartitionNameKernel, install_plan_.source_slot, "/dev/null");

    EXPECT_EQ(expect_success,
              performer_.Write(payload_data.data(), payload_data.size()));
    EXPECT_EQ(0, performer_.Close());

    brillo::Blob partition_data;
    EXPECT_TRUE(utils::ReadFile(new_part.path(), &partition_data));
    return partition_data;
  }

  // Calls delta performer's Write method by pretending to pass in bytes from a
  // delta file whose metadata size is actual_metadata_size and tests if all
  // checks are correctly performed if the install plan contains
  // expected_metadata_size and that the result of the parsing are as per
  // hash_checks_mandatory flag.
  void DoMetadataSizeTest(uint64_t expected_metadata_size,
                          uint64_t actual_metadata_size,
                          bool hash_checks_mandatory) {
    install_plan_.hash_checks_mandatory = hash_checks_mandatory;

    // Set a valid magic string and version number 1.
    EXPECT_TRUE(performer_.Write("CrAU", 4));
    uint64_t version = htobe64(kBrilloMajorPayloadVersion);
    EXPECT_TRUE(performer_.Write(&version, 8));

    payload_.metadata_size = expected_metadata_size;
    payload_.size = actual_metadata_size + 1;
    ErrorCode error_code;
    // When filling in size in manifest, exclude the size of the 24-byte header.
    uint64_t size_in_manifest = htobe64(actual_metadata_size - 24);
    performer_.Write(&size_in_manifest, 8, &error_code);
    uint32_t signature_size = htobe64(10);
    bool result = performer_.Write(&signature_size, 4, &error_code);
    if (expected_metadata_size == actual_metadata_size ||
        !hash_checks_mandatory) {
      EXPECT_TRUE(result);
    } else {
      EXPECT_FALSE(result);
      EXPECT_EQ(ErrorCode::kDownloadInvalidMetadataSize, error_code);
    }

    EXPECT_LT(performer_.Close(), 0);
  }

  // Generates a valid delta file but tests the delta performer by supplying
  // different metadata signatures as per metadata_signature_test flag and
  // sees if the result of the parsing are as per hash_checks_mandatory flag.
  void DoMetadataSignatureTest(MetadataSignatureTest metadata_signature_test,
                               bool sign_payload,
                               bool hash_checks_mandatory) {
    // Loads the payload and parses the manifest.
    brillo::Blob payload = GeneratePayload(brillo::Blob(),
                                           vector<AnnotatedOperation>(),
                                           sign_payload,
                                           kBrilloMajorPayloadVersion,
                                           kFullPayloadMinorVersion);

    payload_.size = payload.size();
    LOG(INFO) << "Payload size: " << payload.size();

    install_plan_.hash_checks_mandatory = hash_checks_mandatory;

    MetadataParseResult expected_result, actual_result;
    ErrorCode expected_error, actual_error;

    // Fill up the metadata signature in install plan according to the test.
    switch (metadata_signature_test) {
      case kEmptyMetadataSignature:
        payload_.metadata_signature.clear();
        // We need to set the signature size in a signed payload to zero.
        std::fill(
            std::next(payload.begin(), 20), std::next(payload.begin(), 24), 0);
        expected_result = MetadataParseResult::kError;
        expected_error = ErrorCode::kDownloadMetadataSignatureMissingError;
        break;

      case kInvalidMetadataSignature:
        payload_.metadata_signature = kBogusMetadataSignature1;
        expected_result = MetadataParseResult::kError;
        expected_error = ErrorCode::kDownloadMetadataSignatureMismatch;
        break;

      case kValidMetadataSignature:
      default:
        // Set the install plan's metadata size to be the same as the one
        // in the manifest so that we pass the metadata size checks. Only
        // then we can get to manifest signature checks.
        ASSERT_TRUE(PayloadSigner::GetMetadataSignature(
            payload.data(),
            payload_.metadata_size,
            GetBuildArtifactsPath(kUnittestPrivateKeyPath),
            &payload_.metadata_signature));
        EXPECT_FALSE(payload_.metadata_signature.empty());
        expected_result = MetadataParseResult::kSuccess;
        expected_error = ErrorCode::kSuccess;
        break;
    }

    // Ignore the expected result/error if hash checks are not mandatory.
    if (!hash_checks_mandatory) {
      expected_result = MetadataParseResult::kSuccess;
      expected_error = ErrorCode::kSuccess;
    }

    // Init actual_error with an invalid value so that we make sure
    // ParsePayloadMetadata properly populates it in all cases.
    actual_error = ErrorCode::kUmaReportedMax;
    actual_result = performer_.ParsePayloadMetadata(payload, &actual_error);

    EXPECT_EQ(expected_result, actual_result);
    EXPECT_EQ(expected_error, actual_error);

    // Check that the parsed metadata size is what's expected. This test
    // implicitly confirms that the metadata signature is valid, if required.
    EXPECT_EQ(payload_.metadata_size, performer_.metadata_size_);
  }

  // Helper function to pretend that the ECC file descriptor was already opened.
  // Returns a pointer to the created file descriptor.
  FakeFileDescriptor* SetFakeECCFile(size_t size) {
    EXPECT_FALSE(performer_.source_ecc_fd_) << "source_ecc_fd_ already open.";
    FakeFileDescriptor* ret = new FakeFileDescriptor();
    fake_ecc_fd_.reset(ret);
    // Call open to simulate it was already opened.
    ret->Open("", 0);
    ret->SetFileSize(size);
    performer_.source_ecc_fd_ = fake_ecc_fd_;
    return ret;
  }

  uint64_t GetSourceEccRecoveredFailures() const {
    return performer_.source_ecc_recovered_failures_;
  }

  FakePrefs prefs_;
  InstallPlan install_plan_;
  InstallPlan::Payload payload_;
  FakeBootControl fake_boot_control_;
  FakeHardware fake_hardware_;
  MockDownloadActionDelegate mock_delegate_;
  FileDescriptorPtr fake_ecc_fd_;
  DeltaPerformer performer_{&prefs_,
                            &fake_boot_control_,
                            &fake_hardware_,
                            &mock_delegate_,
                            &install_plan_,
                            &payload_,
                            false /* interactive*/};
};

TEST_F(DeltaPerformerTest, FullPayloadWriteTest) {
  payload_.type = InstallPayloadType::kFull;
  brillo::Blob expected_data =
      brillo::Blob(std::begin(kRandomString), std::end(kRandomString));
  expected_data.resize(4096);  // block size
  vector<AnnotatedOperation> aops;
  AnnotatedOperation aop;
  *(aop.op.add_dst_extents()) = ExtentForRange(0, 1);
  aop.op.set_data_offset(0);
  aop.op.set_data_length(expected_data.size());
  aop.op.set_type(InstallOperation::REPLACE);
  aops.push_back(aop);

  brillo::Blob payload_data = GeneratePayload(expected_data,
                                              aops,
                                              false,
                                              kBrilloMajorPayloadVersion,
                                              kFullPayloadMinorVersion);

  EXPECT_EQ(expected_data, ApplyPayload(payload_data, "/dev/null", true));
}

TEST_F(DeltaPerformerTest, ShouldCancelTest) {
  payload_.type = InstallPayloadType::kFull;
  brillo::Blob expected_data =
      brillo::Blob(std::begin(kRandomString), std::end(kRandomString));
  expected_data.resize(4096);  // block size
  vector<AnnotatedOperation> aops;
  AnnotatedOperation aop;
  *(aop.op.add_dst_extents()) = ExtentForRange(0, 1);
  aop.op.set_data_offset(0);
  aop.op.set_data_length(expected_data.size());
  aop.op.set_type(InstallOperation::REPLACE);
  aops.push_back(aop);

  brillo::Blob payload_data = GeneratePayload(expected_data,
                                              aops,
                                              false,
                                              kBrilloMajorPayloadVersion,
                                              kFullPayloadMinorVersion);

  testing::Mock::VerifyAndClearExpectations(&mock_delegate_);
  EXPECT_CALL(mock_delegate_, ShouldCancel(_))
      .WillOnce(testing::DoAll(testing::SetArgPointee<0>(ErrorCode::kError),
                               testing::Return(true)));

  ApplyPayload(payload_data, "/dev/null", false);
}

TEST_F(DeltaPerformerTest, ReplaceOperationTest) {
  brillo::Blob expected_data =
      brillo::Blob(std::begin(kRandomString), std::end(kRandomString));
  expected_data.resize(4096);  // block size
  vector<AnnotatedOperation> aops;
  AnnotatedOperation aop;
  *(aop.op.add_dst_extents()) = ExtentForRange(0, 1);
  aop.op.set_data_offset(0);
  aop.op.set_data_length(expected_data.size());
  aop.op.set_type(InstallOperation::REPLACE);
  aops.push_back(aop);

  brillo::Blob payload_data = GeneratePayload(expected_data, aops, false);

  EXPECT_EQ(expected_data, ApplyPayload(payload_data, "/dev/null", true));
}

TEST_F(DeltaPerformerTest, ReplaceBzOperationTest) {
  brillo::Blob expected_data =
      brillo::Blob(std::begin(kRandomString), std::end(kRandomString));
  expected_data.resize(4096);  // block size
  brillo::Blob bz_data;
  EXPECT_TRUE(BzipCompress(expected_data, &bz_data));

  vector<AnnotatedOperation> aops;
  AnnotatedOperation aop;
  *(aop.op.add_dst_extents()) = ExtentForRange(0, 1);
  aop.op.set_data_offset(0);
  aop.op.set_data_length(bz_data.size());
  aop.op.set_type(InstallOperation::REPLACE_BZ);
  aops.push_back(aop);

  brillo::Blob payload_data = GeneratePayload(bz_data, aops, false);

  EXPECT_EQ(expected_data, ApplyPayload(payload_data, "/dev/null", true));
}

TEST_F(DeltaPerformerTest, ReplaceXzOperationTest) {
  brillo::Blob xz_data(std::begin(kXzCompressedData),
                       std::end(kXzCompressedData));
  // The compressed xz data contains a single "a" and padded with zero for the
  // rest of the block.
  brillo::Blob expected_data = brillo::Blob(4096, 0);
  expected_data[0] = 'a';

  AnnotatedOperation aop;
  *(aop.op.add_dst_extents()) = ExtentForRange(0, 1);
  aop.op.set_data_offset(0);
  aop.op.set_data_length(xz_data.size());
  aop.op.set_type(InstallOperation::REPLACE_XZ);
  vector<AnnotatedOperation> aops = {aop};

  brillo::Blob payload_data = GeneratePayload(xz_data, aops, false);

  EXPECT_EQ(expected_data, ApplyPayload(payload_data, "/dev/null", true));
}

TEST_F(DeltaPerformerTest, ZeroOperationTest) {
  brillo::Blob existing_data = brillo::Blob(4096 * 10, 'a');
  brillo::Blob expected_data = existing_data;
  // Blocks 4, 5 and 7 should have zeros instead of 'a' after the operation is
  // applied.
  std::fill(
      expected_data.data() + 4096 * 4, expected_data.data() + 4096 * 6, 0);
  std::fill(
      expected_data.data() + 4096 * 7, expected_data.data() + 4096 * 8, 0);

  AnnotatedOperation aop;
  *(aop.op.add_dst_extents()) = ExtentForRange(4, 2);
  *(aop.op.add_dst_extents()) = ExtentForRange(7, 1);
  aop.op.set_type(InstallOperation::ZERO);
  vector<AnnotatedOperation> aops = {aop};

  brillo::Blob payload_data = GeneratePayload(brillo::Blob(), aops, false);

  EXPECT_EQ(expected_data,
            ApplyPayloadToData(payload_data, "/dev/null", existing_data, true));
}

TEST_F(DeltaPerformerTest, SourceCopyOperationTest) {
  brillo::Blob expected_data(std::begin(kRandomString),
                             std::end(kRandomString));
  expected_data.resize(4096);  // block size
  AnnotatedOperation aop;
  *(aop.op.add_src_extents()) = ExtentForRange(0, 1);
  *(aop.op.add_dst_extents()) = ExtentForRange(0, 1);
  aop.op.set_type(InstallOperation::SOURCE_COPY);
  brillo::Blob src_hash;
  EXPECT_TRUE(HashCalculator::RawHashOfData(expected_data, &src_hash));
  aop.op.set_src_sha256_hash(src_hash.data(), src_hash.size());

  test_utils::ScopedTempFile source("Source-XXXXXX");
  EXPECT_TRUE(test_utils::WriteFileVector(source.path(), expected_data));

  PartitionConfig old_part(kPartitionNameRoot);
  old_part.path = source.path();
  old_part.size = expected_data.size();

  brillo::Blob payload_data =
      GeneratePayload(brillo::Blob(), {aop}, false, &old_part);

  EXPECT_EQ(expected_data, ApplyPayload(payload_data, source.path(), true));
}

TEST_F(DeltaPerformerTest, PuffdiffOperationTest) {
  AnnotatedOperation aop;
  *(aop.op.add_src_extents()) = ExtentForRange(0, 1);
  *(aop.op.add_dst_extents()) = ExtentForRange(0, 1);
  brillo::Blob puffdiff_payload(std::begin(puffdiff_patch),
                                std::end(puffdiff_patch));
  aop.op.set_data_offset(0);
  aop.op.set_data_length(puffdiff_payload.size());
  aop.op.set_type(InstallOperation::PUFFDIFF);
  brillo::Blob src(std::begin(src_deflates), std::end(src_deflates));
  src.resize(4096);  // block size
  brillo::Blob src_hash;
  EXPECT_TRUE(HashCalculator::RawHashOfData(src, &src_hash));
  aop.op.set_src_sha256_hash(src_hash.data(), src_hash.size());

  test_utils::ScopedTempFile source("Source-XXXXXX");
  EXPECT_TRUE(test_utils::WriteFileVector(source.path(), src));

  PartitionConfig old_part(kPartitionNameRoot);
  old_part.path = source.path();
  old_part.size = src.size();

  brillo::Blob payload_data =
      GeneratePayload(puffdiff_payload, {aop}, false, &old_part);

  brillo::Blob dst(std::begin(dst_deflates), std::end(dst_deflates));
  EXPECT_EQ(dst, ApplyPayload(payload_data, source.path(), true));
}

TEST_F(DeltaPerformerTest, SourceHashMismatchTest) {
  brillo::Blob expected_data = {'f', 'o', 'o'};
  brillo::Blob actual_data = {'b', 'a', 'r'};
  expected_data.resize(4096);  // block size
  actual_data.resize(4096);    // block size

  AnnotatedOperation aop;
  *(aop.op.add_src_extents()) = ExtentForRange(0, 1);
  *(aop.op.add_dst_extents()) = ExtentForRange(0, 1);
  aop.op.set_type(InstallOperation::SOURCE_COPY);
  brillo::Blob src_hash;
  EXPECT_TRUE(HashCalculator::RawHashOfData(expected_data, &src_hash));
  aop.op.set_src_sha256_hash(src_hash.data(), src_hash.size());

  test_utils::ScopedTempFile source("Source-XXXXXX");
  EXPECT_TRUE(test_utils::WriteFileVector(source.path(), actual_data));

  PartitionConfig old_part(kPartitionNameRoot);
  old_part.path = source.path();
  old_part.size = actual_data.size();

  brillo::Blob payload_data =
      GeneratePayload(brillo::Blob(), {aop}, false, &old_part);

  EXPECT_EQ(actual_data, ApplyPayload(payload_data, source.path(), false));
}

// Test that the error-corrected file descriptor is used to read the partition
// since the source partition doesn't match the operation hash.
TEST_F(DeltaPerformerTest, ErrorCorrectionSourceCopyFallbackTest) {
  constexpr size_t kCopyOperationSize = 4 * 4096;
  test_utils::ScopedTempFile source("Source-XXXXXX");
  // Write invalid data to the source image, which doesn't match the expected
  // hash.
  brillo::Blob invalid_data(kCopyOperationSize, 0x55);
  EXPECT_TRUE(test_utils::WriteFileVector(source.path(), invalid_data));

  // Setup the fec file descriptor as the fake stream, which matches
  // |expected_data|.
  FakeFileDescriptor* fake_fec = SetFakeECCFile(kCopyOperationSize);
  brillo::Blob expected_data = FakeFileDescriptorData(kCopyOperationSize);

  PartitionConfig old_part(kPartitionNameRoot);
  old_part.path = source.path();
  old_part.size = invalid_data.size();

  brillo::Blob payload_data =
      GenerateSourceCopyPayload(expected_data, true, &old_part);
  EXPECT_EQ(expected_data, ApplyPayload(payload_data, source.path(), true));
  // Verify that the fake_fec was actually used.
  EXPECT_EQ(1U, fake_fec->GetReadOps().size());
  EXPECT_EQ(1U, GetSourceEccRecoveredFailures());
}

// Test that the error-corrected file descriptor is used to read a partition
// when no hash is available for SOURCE_COPY but it falls back to the normal
// file descriptor when the size of the error corrected one is too small.
TEST_F(DeltaPerformerTest, ErrorCorrectionSourceCopyWhenNoHashFallbackTest) {
  constexpr size_t kCopyOperationSize = 4 * 4096;
  test_utils::ScopedTempFile source("Source-XXXXXX");
  // Setup the source path with the right expected data.
  brillo::Blob expected_data = FakeFileDescriptorData(kCopyOperationSize);
  EXPECT_TRUE(test_utils::WriteFileVector(source.path(), expected_data));

  // Setup the fec file descriptor as the fake stream, with smaller data than
  // the expected.
  FakeFileDescriptor* fake_fec = SetFakeECCFile(kCopyOperationSize / 2);

  PartitionConfig old_part(kPartitionNameRoot);
  old_part.path = source.path();
  old_part.size = expected_data.size();

  // The payload operation doesn't include an operation hash.
  brillo::Blob payload_data =
      GenerateSourceCopyPayload(expected_data, false, &old_part);
  EXPECT_EQ(expected_data, ApplyPayload(payload_data, source.path(), true));
  // Verify that the fake_fec was attempted to be used. Since the file
  // descriptor is shorter it can actually do more than one read to realize it
  // reached the EOF.
  EXPECT_LE(1U, fake_fec->GetReadOps().size());
  // This fallback doesn't count as an error-corrected operation since the
  // operation hash was not available.
  EXPECT_EQ(0U, GetSourceEccRecoveredFailures());
}

TEST_F(DeltaPerformerTest, ChooseSourceFDTest) {
  constexpr size_t kSourceSize = 4 * 4096;
  test_utils::ScopedTempFile source("Source-XXXXXX");
  // Write invalid data to the source image, which doesn't match the expected
  // hash.
  brillo::Blob invalid_data(kSourceSize, 0x55);
  EXPECT_TRUE(test_utils::WriteFileVector(source.path(), invalid_data));

  performer_.source_fd_ = std::make_shared<EintrSafeFileDescriptor>();
  performer_.source_fd_->Open(source.path().c_str(), O_RDONLY);
  performer_.block_size_ = 4096;

  // Setup the fec file descriptor as the fake stream, which matches
  // |expected_data|.
  FakeFileDescriptor* fake_fec = SetFakeECCFile(kSourceSize);
  brillo::Blob expected_data = FakeFileDescriptorData(kSourceSize);

  InstallOperation op;
  *(op.add_src_extents()) = ExtentForRange(0, kSourceSize / 4096);
  brillo::Blob src_hash;
  EXPECT_TRUE(HashCalculator::RawHashOfData(expected_data, &src_hash));
  op.set_src_sha256_hash(src_hash.data(), src_hash.size());

  ErrorCode error = ErrorCode::kSuccess;
  EXPECT_EQ(performer_.source_ecc_fd_, performer_.ChooseSourceFD(op, &error));
  EXPECT_EQ(ErrorCode::kSuccess, error);
  // Verify that the fake_fec was actually used.
  EXPECT_EQ(1U, fake_fec->GetReadOps().size());
  EXPECT_EQ(1U, GetSourceEccRecoveredFailures());
}

TEST_F(DeltaPerformerTest, ExtentsToByteStringTest) {
  uint64_t test[] = {1, 1, 4, 2, 0, 1};
  static_assert(base::size(test) % 2 == 0, "Array size uneven");
  const uint64_t block_size = 4096;
  const uint64_t file_length = 4 * block_size - 13;

  google::protobuf::RepeatedPtrField<Extent> extents;
  for (size_t i = 0; i < base::size(test); i += 2) {
    *(extents.Add()) = ExtentForRange(test[i], test[i + 1]);
  }

  string expected_output = "4096:4096,16384:8192,0:4083";
  string actual_output;
  EXPECT_TRUE(DeltaPerformer::ExtentsToBsdiffPositionsString(
      extents, block_size, file_length, &actual_output));
  EXPECT_EQ(expected_output, actual_output);
}

TEST_F(DeltaPerformerTest, ValidateManifestFullGoodTest) {
  // The Manifest we are validating.
  DeltaArchiveManifest manifest;
  for (const auto& part_name : {"kernel", "rootfs"}) {
    auto part = manifest.add_partitions();
    part->set_partition_name(part_name);
    part->mutable_new_partition_info();
  }
  manifest.set_minor_version(kFullPayloadMinorVersion);

  RunManifestValidation(manifest,
                        kBrilloMajorPayloadVersion,
                        InstallPayloadType::kFull,
                        ErrorCode::kSuccess);
}

TEST_F(DeltaPerformerTest, ValidateManifestDeltaMaxGoodTest) {
  // The Manifest we are validating.
  DeltaArchiveManifest manifest;
  for (const auto& part_name : {"kernel", "rootfs"}) {
    auto part = manifest.add_partitions();
    part->set_partition_name(part_name);
    part->mutable_old_partition_info();
    part->mutable_new_partition_info();
  }
  manifest.set_minor_version(kMaxSupportedMinorPayloadVersion);

  RunManifestValidation(manifest,
                        kBrilloMajorPayloadVersion,
                        InstallPayloadType::kDelta,
                        ErrorCode::kSuccess);
}

TEST_F(DeltaPerformerTest, ValidateManifestDeltaMinGoodTest) {
  // The Manifest we are validating.
  DeltaArchiveManifest manifest;
  for (const auto& part_name : {"kernel", "rootfs"}) {
    auto part = manifest.add_partitions();
    part->set_partition_name(part_name);
    part->mutable_old_partition_info();
    part->mutable_new_partition_info();
  }
  manifest.set_minor_version(kMinSupportedMinorPayloadVersion);

  RunManifestValidation(manifest,
                        kBrilloMajorPayloadVersion,
                        InstallPayloadType::kDelta,
                        ErrorCode::kSuccess);
}

TEST_F(DeltaPerformerTest, ValidateManifestFullUnsetMinorVersion) {
  // The Manifest we are validating.
  DeltaArchiveManifest manifest;

  RunManifestValidation(manifest,
                        kMaxSupportedMajorPayloadVersion,
                        InstallPayloadType::kFull,
                        ErrorCode::kSuccess);
}

TEST_F(DeltaPerformerTest, ValidateManifestDeltaUnsetMinorVersion) {
  // The Manifest we are validating.
  DeltaArchiveManifest manifest;
  // Add an empty rootfs partition info to trick the DeltaPerformer into think
  // that this is a delta payload manifest with a missing minor version.
  auto rootfs = manifest.add_partitions();
  rootfs->set_partition_name("rootfs");
  rootfs->mutable_old_partition_info();

  RunManifestValidation(manifest,
                        kMaxSupportedMajorPayloadVersion,
                        InstallPayloadType::kDelta,
                        ErrorCode::kUnsupportedMinorPayloadVersion);
}

TEST_F(DeltaPerformerTest, ValidateManifestFullOldKernelTest) {
  // The Manifest we are validating.
  DeltaArchiveManifest manifest;
  for (const auto& part_name : {"kernel", "rootfs"}) {
    auto part = manifest.add_partitions();
    part->set_partition_name(part_name);
    part->mutable_old_partition_info();
    part->mutable_new_partition_info();
  }
  manifest.mutable_partitions(0)->clear_old_partition_info();
  RunManifestValidation(manifest,
                        kBrilloMajorPayloadVersion,
                        InstallPayloadType::kFull,
                        ErrorCode::kPayloadMismatchedType);
}

TEST_F(DeltaPerformerTest, ValidateManifestFullPartitionUpdateTest) {
  // The Manifest we are validating.
  DeltaArchiveManifest manifest;
  PartitionUpdate* partition = manifest.add_partitions();
  partition->mutable_old_partition_info();
  partition->mutable_new_partition_info();
  manifest.set_minor_version(kMaxSupportedMinorPayloadVersion);

  RunManifestValidation(manifest,
                        kBrilloMajorPayloadVersion,
                        InstallPayloadType::kFull,
                        ErrorCode::kPayloadMismatchedType);
}

TEST_F(DeltaPerformerTest, ValidateManifestBadMinorVersion) {
  // The Manifest we are validating.
  DeltaArchiveManifest manifest;

  // Generate a bad version number.
  manifest.set_minor_version(kMaxSupportedMinorPayloadVersion + 10000);
  // Mark the manifest as a delta payload by setting |old_partition_info|.
  manifest.add_partitions()->mutable_old_partition_info();

  RunManifestValidation(manifest,
                        kMaxSupportedMajorPayloadVersion,
                        InstallPayloadType::kDelta,
                        ErrorCode::kUnsupportedMinorPayloadVersion);
}

TEST_F(DeltaPerformerTest, ValidateManifestDowngrade) {
  // The Manifest we are validating.
  DeltaArchiveManifest manifest;

  manifest.set_minor_version(kFullPayloadMinorVersion);
  manifest.set_max_timestamp(1);
  fake_hardware_.SetBuildTimestamp(2);

  RunManifestValidation(manifest,
                        kMaxSupportedMajorPayloadVersion,
                        InstallPayloadType::kFull,
                        ErrorCode::kPayloadTimestampError);
}

TEST_F(DeltaPerformerTest, BrilloMetadataSignatureSizeTest) {
  unsigned int seed = time(nullptr);
  EXPECT_TRUE(performer_.Write(kDeltaMagic, sizeof(kDeltaMagic)));

  uint64_t major_version = htobe64(kBrilloMajorPayloadVersion);
  EXPECT_TRUE(
      performer_.Write(&major_version, PayloadMetadata::kDeltaVersionSize));

  uint64_t manifest_size = rand_r(&seed) % 256;
  uint32_t metadata_signature_size = rand_r(&seed) % 256;

  // The payload size has to be bigger than the |metadata_size| and
  // |metadata_signature_size|
  payload_.size = PayloadMetadata::kDeltaManifestSizeOffset +
                  PayloadMetadata::kDeltaManifestSizeSize +
                  PayloadMetadata::kDeltaMetadataSignatureSizeSize +
                  manifest_size + metadata_signature_size + 1;

  uint64_t manifest_size_be = htobe64(manifest_size);
  EXPECT_TRUE(performer_.Write(&manifest_size_be,
                               PayloadMetadata::kDeltaManifestSizeSize));

  uint32_t metadata_signature_size_be = htobe32(metadata_signature_size);
  EXPECT_TRUE(
      performer_.Write(&metadata_signature_size_be,
                       PayloadMetadata::kDeltaMetadataSignatureSizeSize));

  EXPECT_LT(performer_.Close(), 0);

  EXPECT_TRUE(performer_.IsHeaderParsed());
  EXPECT_EQ(kBrilloMajorPayloadVersion, performer_.major_payload_version_);
  EXPECT_EQ(24 + manifest_size, performer_.metadata_size_);  // 4 + 8 + 8 + 4
  EXPECT_EQ(metadata_signature_size, performer_.metadata_signature_size_);
}

TEST_F(DeltaPerformerTest, BrilloMetadataSizeNOKTest) {
  unsigned int seed = time(nullptr);
  EXPECT_TRUE(performer_.Write(kDeltaMagic, sizeof(kDeltaMagic)));

  uint64_t major_version = htobe64(kBrilloMajorPayloadVersion);
  EXPECT_TRUE(
      performer_.Write(&major_version, PayloadMetadata::kDeltaVersionSize));

  uint64_t manifest_size = UINT64_MAX - 600;  // Subtract to avoid wrap around.
  uint64_t manifest_offset = PayloadMetadata::kDeltaManifestSizeOffset +
                             PayloadMetadata::kDeltaManifestSizeSize +
                             PayloadMetadata::kDeltaMetadataSignatureSizeSize;
  payload_.metadata_size = manifest_offset + manifest_size;
  uint32_t metadata_signature_size = rand_r(&seed) % 256;

  // The payload size is greater than the payload header but smaller than
  // |metadata_signature_size| + |metadata_size|
  payload_.size = manifest_offset + metadata_signature_size + 1;

  uint64_t manifest_size_be = htobe64(manifest_size);
  EXPECT_TRUE(performer_.Write(&manifest_size_be,
                               PayloadMetadata::kDeltaManifestSizeSize));
  uint32_t metadata_signature_size_be = htobe32(metadata_signature_size);

  ErrorCode error;
  EXPECT_FALSE(
      performer_.Write(&metadata_signature_size_be,
                       PayloadMetadata::kDeltaMetadataSignatureSizeSize + 1,
                       &error));

  EXPECT_EQ(ErrorCode::kDownloadInvalidMetadataSize, error);
}

TEST_F(DeltaPerformerTest, BrilloMetadataSignatureSizeNOKTest) {
  unsigned int seed = time(nullptr);
  EXPECT_TRUE(performer_.Write(kDeltaMagic, sizeof(kDeltaMagic)));

  uint64_t major_version = htobe64(kBrilloMajorPayloadVersion);
  EXPECT_TRUE(
      performer_.Write(&major_version, PayloadMetadata::kDeltaVersionSize));

  uint64_t manifest_size = rand_r(&seed) % 256;
  // Subtract from UINT32_MAX to avoid wrap around.
  uint32_t metadata_signature_size = UINT32_MAX - 600;

  // The payload size is greater than |manifest_size| but smaller than
  // |metadata_signature_size|
  payload_.size = manifest_size + 1;

  uint64_t manifest_size_be = htobe64(manifest_size);
  EXPECT_TRUE(performer_.Write(&manifest_size_be,
                               PayloadMetadata::kDeltaManifestSizeSize));

  uint32_t metadata_signature_size_be = htobe32(metadata_signature_size);
  ErrorCode error;
  EXPECT_FALSE(
      performer_.Write(&metadata_signature_size_be,
                       PayloadMetadata::kDeltaMetadataSignatureSizeSize + 1,
                       &error));

  EXPECT_EQ(ErrorCode::kDownloadInvalidMetadataSize, error);
}

TEST_F(DeltaPerformerTest, BrilloParsePayloadMetadataTest) {
  brillo::Blob payload_data = GeneratePayload(
      {}, {}, true, kBrilloMajorPayloadVersion, kSourceMinorPayloadVersion);
  install_plan_.hash_checks_mandatory = true;
<<<<<<< HEAD
=======
  performer_.set_public_key_path(GetBuildArtifactsPath(kUnittestPublicKeyPath));
  payload_.size = payload_data.size();
>>>>>>> 694eeb0d
  ErrorCode error;
  EXPECT_EQ(MetadataParseResult::kSuccess,
            performer_.ParsePayloadMetadata(payload_data, &error));
  EXPECT_EQ(ErrorCode::kSuccess, error);
}

TEST_F(DeltaPerformerTest, BadDeltaMagicTest) {
  EXPECT_TRUE(performer_.Write("junk", 4));
  EXPECT_FALSE(performer_.Write("morejunk", 8));
  EXPECT_LT(performer_.Close(), 0);
}

TEST_F(DeltaPerformerTest, MissingMandatoryMetadataSizeTest) {
  DoMetadataSizeTest(0, 75456, true);
}

TEST_F(DeltaPerformerTest, MissingNonMandatoryMetadataSizeTest) {
  DoMetadataSizeTest(0, 123456, false);
}

TEST_F(DeltaPerformerTest, InvalidMandatoryMetadataSizeTest) {
  DoMetadataSizeTest(13000, 140000, true);
}

TEST_F(DeltaPerformerTest, InvalidNonMandatoryMetadataSizeTest) {
  DoMetadataSizeTest(40000, 50000, false);
}

TEST_F(DeltaPerformerTest, ValidMandatoryMetadataSizeTest) {
  DoMetadataSizeTest(85376, 85376, true);
}

TEST_F(DeltaPerformerTest, MandatoryEmptyMetadataSignatureTest) {
  DoMetadataSignatureTest(kEmptyMetadataSignature, true, true);
}

TEST_F(DeltaPerformerTest, NonMandatoryEmptyMetadataSignatureTest) {
  DoMetadataSignatureTest(kEmptyMetadataSignature, true, false);
}

TEST_F(DeltaPerformerTest, MandatoryInvalidMetadataSignatureTest) {
  DoMetadataSignatureTest(kInvalidMetadataSignature, true, true);
}

TEST_F(DeltaPerformerTest, NonMandatoryInvalidMetadataSignatureTest) {
  DoMetadataSignatureTest(kInvalidMetadataSignature, true, false);
}

TEST_F(DeltaPerformerTest, MandatoryValidMetadataSignature1Test) {
  DoMetadataSignatureTest(kValidMetadataSignature, false, true);
}

TEST_F(DeltaPerformerTest, MandatoryValidMetadataSignature2Test) {
  DoMetadataSignatureTest(kValidMetadataSignature, true, true);
}

TEST_F(DeltaPerformerTest, NonMandatoryValidMetadataSignatureTest) {
  DoMetadataSignatureTest(kValidMetadataSignature, true, false);
}

TEST_F(DeltaPerformerTest, UsePublicKeyFromResponse) {
  // The result of the GetPublicKeyResponse() method is based on three things
  //
  //  1. Whether it's an official build; and
  //  2. Whether the Public RSA key to be used is in the root filesystem; and
  //  3. Whether the response has a public key
  //
  // We test all eight combinations to ensure that we only use the
  // public key in the response if
  //
  //  a. it's not an official build; and
  //  b. there is no key in the root filesystem.

  base::ScopedTempDir temp_dir;
  ASSERT_TRUE(temp_dir.CreateUniqueTempDir());
  string non_existing_file = temp_dir.GetPath().Append("non-existing").value();
  string existing_file = temp_dir.GetPath().Append("existing").value();
  constexpr char kExistingKey[] = "Existing";
  ASSERT_TRUE(test_utils::WriteFileString(existing_file, kExistingKey));

  // Non-official build, non-existing public-key, key in response ->
  // kResponseKey
  fake_hardware_.SetIsOfficialBuild(false);
  performer_.public_key_path_ = non_existing_file;
  // This is the result of 'echo -n "Response" | base64' and is not meant to be
  // a valid public key, but it is valid base-64.
  constexpr char kResponseKey[] = "Response";
  constexpr char kBase64ResponseKey[] = "UmVzcG9uc2U=";
  install_plan_.public_key_rsa = kBase64ResponseKey;
  string public_key;
  EXPECT_TRUE(performer_.GetPublicKey(&public_key));
  EXPECT_EQ(public_key, kResponseKey);
  // Same with official build -> no key
  fake_hardware_.SetIsOfficialBuild(true);
  EXPECT_TRUE(performer_.GetPublicKey(&public_key));
  EXPECT_TRUE(public_key.empty());

  // Non-official build, existing public-key, key in response -> kExistingKey
  fake_hardware_.SetIsOfficialBuild(false);
  performer_.public_key_path_ = existing_file;
  install_plan_.public_key_rsa = kBase64ResponseKey;
  EXPECT_TRUE(performer_.GetPublicKey(&public_key));
  EXPECT_EQ(public_key, kExistingKey);
  // Same with official build -> kExistingKey
  fake_hardware_.SetIsOfficialBuild(true);
  EXPECT_TRUE(performer_.GetPublicKey(&public_key));
  EXPECT_EQ(public_key, kExistingKey);

  // Non-official build, non-existing public-key, no key in response -> no key
  fake_hardware_.SetIsOfficialBuild(false);
  performer_.public_key_path_ = non_existing_file;
  install_plan_.public_key_rsa = "";
  EXPECT_TRUE(performer_.GetPublicKey(&public_key));
  EXPECT_TRUE(public_key.empty());
  // Same with official build -> no key
  fake_hardware_.SetIsOfficialBuild(true);
  EXPECT_TRUE(performer_.GetPublicKey(&public_key));
  EXPECT_TRUE(public_key.empty());

  // Non-official build, existing public-key, no key in response -> kExistingKey
  fake_hardware_.SetIsOfficialBuild(false);
  performer_.public_key_path_ = existing_file;
  install_plan_.public_key_rsa = "";
  EXPECT_TRUE(performer_.GetPublicKey(&public_key));
  EXPECT_EQ(public_key, kExistingKey);
  // Same with official build -> kExistingKey
  fake_hardware_.SetIsOfficialBuild(true);
  EXPECT_TRUE(performer_.GetPublicKey(&public_key));
  EXPECT_EQ(public_key, kExistingKey);

  // Non-official build, non-existing public-key, key in response
  // but invalid base64 -> false
  fake_hardware_.SetIsOfficialBuild(false);
  performer_.public_key_path_ = non_existing_file;
  install_plan_.public_key_rsa = "not-valid-base64";
  EXPECT_FALSE(performer_.GetPublicKey(&public_key));
}

TEST_F(DeltaPerformerTest, ConfVersionsMatch) {
  // Test that the versions in update_engine.conf that is installed to the
  // image match the maximum supported delta versions in the update engine.
  uint32_t minor_version;
  brillo::KeyValueStore store;
  EXPECT_TRUE(store.Load(GetBuildArtifactsPath().Append("update_engine.conf")));
  EXPECT_TRUE(utils::GetMinorVersion(store, &minor_version));
  EXPECT_EQ(kMaxSupportedMinorPayloadVersion, minor_version);

  string major_version_str;
  uint64_t major_version;
  EXPECT_TRUE(store.GetString("PAYLOAD_MAJOR_VERSION", &major_version_str));
  EXPECT_TRUE(base::StringToUint64(major_version_str, &major_version));
  EXPECT_EQ(kMaxSupportedMajorPayloadVersion, major_version);
}

}  // namespace chromeos_update_engine<|MERGE_RESOLUTION|>--- conflicted
+++ resolved
@@ -330,7 +330,7 @@
     // When filling in size in manifest, exclude the size of the 24-byte header.
     uint64_t size_in_manifest = htobe64(actual_metadata_size - 24);
     performer_.Write(&size_in_manifest, 8, &error_code);
-    uint32_t signature_size = htobe64(10);
+    auto signature_size = htobe64(10);
     bool result = performer_.Write(&signature_size, 4, &error_code);
     if (expected_metadata_size == actual_metadata_size ||
         !hash_checks_mandatory) {
@@ -1001,11 +1001,7 @@
   brillo::Blob payload_data = GeneratePayload(
       {}, {}, true, kBrilloMajorPayloadVersion, kSourceMinorPayloadVersion);
   install_plan_.hash_checks_mandatory = true;
-<<<<<<< HEAD
-=======
-  performer_.set_public_key_path(GetBuildArtifactsPath(kUnittestPublicKeyPath));
   payload_.size = payload_data.size();
->>>>>>> 694eeb0d
   ErrorCode error;
   EXPECT_EQ(MetadataParseResult::kSuccess,
             performer_.ParsePayloadMetadata(payload_data, &error));
