//
// Copyright (C) 2013 The Android Open Source Project
//
// Licensed under the Apache License, Version 2.0 (the "License");
// you may not use this file except in compliance with the License.
// You may obtain a copy of the License at
//
//      http://www.apache.org/licenses/LICENSE-2.0
//
// Unless required by applicable law or agreed to in writing, software
// distributed under the License is distributed on an "AS IS" BASIS,
// WITHOUT WARRANTIES OR CONDITIONS OF ANY KIND, either express or implied.
// See the License for the specific language governing permissions and
// limitations under the License.
//

#include "update_engine/payload_consumer/install_plan.h"

#include <base/format_macros.h>
#include <base/logging.h>
#include <base/strings/string_number_conversions.h>
#include <base/strings/string_util.h>
#include <base/strings/stringprintf.h>

#include "update_engine/common/utils.h"
#include "update_engine/payload_consumer/payload_constants.h"

using std::string;

namespace chromeos_update_engine {

string PayloadUrlsToString(
    const decltype(InstallPlan::Payload::payload_urls)& payload_urls) {
  return "(" + base::JoinString(payload_urls, ",") + ")";
}

string InstallPayloadTypeToString(InstallPayloadType type) {
  switch (type) {
    case InstallPayloadType::kUnknown:
      return "unknown";
    case InstallPayloadType::kFull:
      return "full";
    case InstallPayloadType::kDelta:
      return "delta";
  }
  return "invalid type";
}

bool InstallPlan::operator==(const InstallPlan& that) const {
  return ((is_resume == that.is_resume) &&
          (download_url == that.download_url) && (payloads == that.payloads) &&
          (source_slot == that.source_slot) &&
          (target_slot == that.target_slot) && (partitions == that.partitions));
}

bool InstallPlan::operator!=(const InstallPlan& that) const {
  return !((*this) == that);
}

void InstallPlan::Dump() const {
  string partitions_str;
  for (const auto& partition : partitions) {
    partitions_str +=
        base::StringPrintf(", part: %s (source_size: %" PRIu64
                           ", target_size %" PRIu64 ", postinst:%s)",
                           partition.name.c_str(),
                           partition.source_size,
                           partition.target_size,
                           utils::ToString(partition.run_postinstall).c_str());
  }
  string payloads_str;
  for (const auto& payload : payloads) {
    payloads_str += base::StringPrintf(
        ", payload: (urls: %s, size: %" PRIu64 ", metadata_size: %" PRIu64
        ", metadata signature: %s, hash: %s, payload type: %s)",
        PayloadUrlsToString(payload.payload_urls).c_str(),
        payload.size,
        payload.metadata_size,
        payload.metadata_signature.c_str(),
        base::HexEncode(payload.hash.data(), payload.hash.size()).c_str(),
        InstallPayloadTypeToString(payload.type).c_str());
  }

  string version_str = base::StringPrintf(", version: %s", version.c_str());
  if (!system_version.empty()) {
    version_str +=
        base::StringPrintf(", system_version: %s", system_version.c_str());
  }

  string url_str = download_url;
  if (base::StartsWith(
          url_str, "fd://", base::CompareCase::INSENSITIVE_ASCII)) {
    int fd = std::stoi(url_str.substr(strlen("fd://")));
    url_str = utils::GetFilePath(fd);
  }

  LOG(INFO) << "InstallPlan: " << (is_resume ? "resume" : "new_update")
            << version_str
            << ", source_slot: " << BootControlInterface::SlotName(source_slot)
            << ", target_slot: " << BootControlInterface::SlotName(target_slot)
<<<<<<< HEAD
            << ", url: " << url_str << payloads_str << partitions_str
            << ", hash_checks_mandatory: "
=======
            << ", initial url: " << download_url << payloads_str
            << partitions_str << ", hash_checks_mandatory: "
>>>>>>> 694eeb0d
            << utils::ToString(hash_checks_mandatory)
            << ", powerwash_required: " << utils::ToString(powerwash_required)
            << ", switch_slot_on_reboot: "
            << utils::ToString(switch_slot_on_reboot)
            << ", run_post_install: " << utils::ToString(run_post_install)
            << ", is_rollback: " << utils::ToString(is_rollback)
            << ", write_verity: " << utils::ToString(write_verity);
}

bool InstallPlan::LoadPartitionsFromSlots(BootControlInterface* boot_control) {
  bool result = true;
  for (Partition& partition : partitions) {
    if (source_slot != BootControlInterface::kInvalidSlot &&
        partition.source_size > 0) {
      result = boot_control->GetPartitionDevice(
                   partition.name, source_slot, &partition.source_path) &&
               result;
    } else {
      partition.source_path.clear();
    }

    if (target_slot != BootControlInterface::kInvalidSlot &&
        partition.target_size > 0) {
      result = boot_control->GetPartitionDevice(
                   partition.name, target_slot, &partition.target_path) &&
               result;
    } else {
      partition.target_path.clear();
    }
  }
  return result;
}

bool InstallPlan::Partition::operator==(
    const InstallPlan::Partition& that) const {
  return (name == that.name && source_path == that.source_path &&
          source_size == that.source_size && source_hash == that.source_hash &&
          target_path == that.target_path && target_size == that.target_size &&
          target_hash == that.target_hash &&
          run_postinstall == that.run_postinstall &&
          postinstall_path == that.postinstall_path &&
          filesystem_type == that.filesystem_type &&
          postinstall_optional == that.postinstall_optional);
}

}  // namespace chromeos_update_engine<|MERGE_RESOLUTION|>--- conflicted
+++ resolved
@@ -98,13 +98,8 @@
             << version_str
             << ", source_slot: " << BootControlInterface::SlotName(source_slot)
             << ", target_slot: " << BootControlInterface::SlotName(target_slot)
-<<<<<<< HEAD
-            << ", url: " << url_str << payloads_str << partitions_str
-            << ", hash_checks_mandatory: "
-=======
-            << ", initial url: " << download_url << payloads_str
+            << ", initial url: " << url_str << payloads_str
             << partitions_str << ", hash_checks_mandatory: "
->>>>>>> 694eeb0d
             << utils::ToString(hash_checks_mandatory)
             << ", powerwash_required: " << utils::ToString(powerwash_required)
             << ", switch_slot_on_reboot: "
