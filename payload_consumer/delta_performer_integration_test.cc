//
// Copyright (C) 2012 The Android Open Source Project
//
// Licensed under the Apache License, Version 2.0 (the "License");
// you may not use this file except in compliance with the License.
// You may obtain a copy of the License at
//
//      http://www.apache.org/licenses/LICENSE-2.0
//
// Unless required by applicable law or agreed to in writing, software
// distributed under the License is distributed on an "AS IS" BASIS,
// WITHOUT WARRANTIES OR CONDITIONS OF ANY KIND, either express or implied.
// See the License for the specific language governing permissions and
// limitations under the License.
//

#include "update_engine/payload_consumer/delta_performer.h"

#include <inttypes.h>
#include <sys/mount.h>

#include <algorithm>
#include <string>
#include <vector>

#include <base/files/file_path.h>
#include <base/files/file_util.h>
#include <base/strings/string_util.h>
#include <base/strings/stringprintf.h>
#include <google/protobuf/repeated_field.h>
#include <gtest/gtest.h>
#include <openssl/pem.h>

#include "update_engine/common/constants.h"
#include "update_engine/common/fake_boot_control.h"
#include "update_engine/common/fake_hardware.h"
#include "update_engine/common/mock_prefs.h"
#include "update_engine/common/test_utils.h"
#include "update_engine/common/utils.h"
#include "update_engine/payload_consumer/mock_download_action.h"
#include "update_engine/payload_consumer/payload_constants.h"
#include "update_engine/payload_consumer/payload_metadata.h"
#include "update_engine/payload_consumer/payload_verifier.h"
#include "update_engine/payload_generator/delta_diff_generator.h"
#include "update_engine/payload_generator/payload_signer.h"
#include "update_engine/update_metadata.pb.h"

namespace chromeos_update_engine {

using std::string;
using std::vector;
using test_utils::GetBuildArtifactsPath;
using test_utils::ScopedLoopMounter;
using test_utils::System;
using test_utils::kRandomString;
using testing::Return;
using testing::_;

extern const char* kUnittestPrivateKeyPath;
extern const char* kUnittestPublicKeyPath;
extern const char* kUnittestPrivateKey2Path;
extern const char* kUnittestPublicKey2Path;

static const uint32_t kDefaultKernelSize = 4096;  // Something small for a test
static const uint8_t kNewData[] = {'T', 'h', 'i', 's', ' ', 'i', 's', ' ',
                                   'n', 'e', 'w', ' ', 'd', 'a', 't', 'a', '.'};

namespace {
struct DeltaState {
  string a_img;
  string b_img;
  string result_img;
  size_t image_size;

  string delta_path;
  uint64_t metadata_size;

  string old_kernel;
  brillo::Blob old_kernel_data;

  string new_kernel;
  brillo::Blob new_kernel_data;

  string result_kernel;
  brillo::Blob result_kernel_data;
  size_t kernel_size;

  // The InstallPlan referenced by the DeltaPerformer. This needs to outlive
  // the DeltaPerformer.
  InstallPlan install_plan;

  // The in-memory copy of delta file.
  brillo::Blob delta;

  // Mock and fake instances used by the delta performer.
  FakeBootControl fake_boot_control_;
  FakeHardware fake_hardware_;
  MockDownloadActionDelegate mock_delegate_;
};

enum SignatureTest {
  kSignatureNone,  // No payload signing.
  kSignatureGenerator,  // Sign the payload at generation time.
  kSignatureGenerated,  // Sign the payload after it's generated.
  kSignatureGeneratedPlaceholder,  // Insert placeholder signatures, then real.
  kSignatureGeneratedPlaceholderMismatch,  // Insert a wrong sized placeholder.
  kSignatureGeneratedShell,  // Sign the generated payload through shell cmds.
  kSignatureGeneratedShellBadKey,  // Sign with a bad key through shell cmds.
  kSignatureGeneratedShellRotateCl1,  // Rotate key, test client v1
  kSignatureGeneratedShellRotateCl2,  // Rotate key, test client v2
};

enum OperationHashTest {
  kInvalidOperationData,
  kValidOperationData,
};

}  // namespace

class DeltaPerformerIntegrationTest : public ::testing::Test {};

static void CompareFilesByBlock(const string& a_file, const string& b_file,
                                size_t image_size) {
  EXPECT_EQ(0U, image_size % kBlockSize);

  brillo::Blob a_data, b_data;
  EXPECT_TRUE(utils::ReadFile(a_file, &a_data)) << "file failed: " << a_file;
  EXPECT_TRUE(utils::ReadFile(b_file, &b_data)) << "file failed: " << b_file;

  EXPECT_GE(a_data.size(), image_size);
  EXPECT_GE(b_data.size(), image_size);
  for (size_t i = 0; i < image_size; i += kBlockSize) {
    EXPECT_EQ(0U, i % kBlockSize);
    brillo::Blob a_sub(&a_data[i], &a_data[i + kBlockSize]);
    brillo::Blob b_sub(&b_data[i], &b_data[i + kBlockSize]);
    EXPECT_TRUE(a_sub == b_sub) << "Block " << (i/kBlockSize) << " differs";
  }
  if (::testing::Test::HasNonfatalFailure()) {
    LOG(INFO) << "Compared filesystems with size " << image_size
              << ", partition A " << a_file << " size: " << a_data.size()
              << ", partition B " << b_file << " size: " << b_data.size();
  }
}

static bool WriteSparseFile(const string& path, off_t size) {
  int fd = open(path.c_str(), O_CREAT | O_TRUNC | O_WRONLY, 0644);
  TEST_AND_RETURN_FALSE_ERRNO(fd >= 0);
  ScopedFdCloser fd_closer(&fd);
  off_t rc = lseek(fd, size + 1, SEEK_SET);
  TEST_AND_RETURN_FALSE_ERRNO(rc != static_cast<off_t>(-1));
  int return_code = ftruncate(fd, size);
  TEST_AND_RETURN_FALSE_ERRNO(return_code == 0);
  return true;
}

static bool WriteByteAtOffset(const string& path, off_t offset) {
  int fd = open(path.c_str(), O_CREAT | O_WRONLY, 0644);
  TEST_AND_RETURN_FALSE_ERRNO(fd >= 0);
  ScopedFdCloser fd_closer(&fd);
  EXPECT_TRUE(utils::PWriteAll(fd, "\0", 1, offset));
  return true;
}

static size_t GetSignatureSize(const string& private_key_path) {
  const brillo::Blob data(1, 'x');
  brillo::Blob hash;
  EXPECT_TRUE(HashCalculator::RawHashOfData(data, &hash));
  brillo::Blob signature;
  EXPECT_TRUE(PayloadSigner::SignHash(hash,
                                      private_key_path,
                                      &signature));
  return signature.size();
}

static bool InsertSignaturePlaceholder(int signature_size,
                                       const string& payload_path,
                                       uint64_t* out_metadata_size) {
  vector<brillo::Blob> signatures;
  signatures.push_back(brillo::Blob(signature_size, 0));

  return PayloadSigner::AddSignatureToPayload(
      payload_path,
      signatures,
      {},
      payload_path,
      out_metadata_size);
}

static void SignGeneratedPayload(const string& payload_path,
                                 uint64_t* out_metadata_size) {
  string private_key_path = GetBuildArtifactsPath(kUnittestPrivateKeyPath);
  int signature_size = GetSignatureSize(private_key_path);
  brillo::Blob hash;
  ASSERT_TRUE(PayloadSigner::HashPayloadForSigning(
      payload_path, {signature_size}, &hash, nullptr));
  brillo::Blob signature;
  ASSERT_TRUE(PayloadSigner::SignHash(hash, private_key_path, &signature));
  ASSERT_TRUE(PayloadSigner::AddSignatureToPayload(
      payload_path, {signature}, {}, payload_path, out_metadata_size));
  EXPECT_TRUE(PayloadSigner::VerifySignedPayload(
      payload_path, GetBuildArtifactsPath(kUnittestPublicKeyPath)));
}

static void SignGeneratedShellPayload(SignatureTest signature_test,
                                      const string& payload_path) {
  string private_key_path = GetBuildArtifactsPath(kUnittestPrivateKeyPath);
  if (signature_test == kSignatureGeneratedShellBadKey) {
    ASSERT_TRUE(utils::MakeTempFile("key.XXXXXX",
                                    &private_key_path,
                                    nullptr));
  } else {
    ASSERT_TRUE(signature_test == kSignatureGeneratedShell ||
                signature_test == kSignatureGeneratedShellRotateCl1 ||
                signature_test == kSignatureGeneratedShellRotateCl2);
  }
  ScopedPathUnlinker key_unlinker(private_key_path);
  key_unlinker.set_should_remove(signature_test ==
                                 kSignatureGeneratedShellBadKey);
  // Generates a new private key that will not match the public key.
  if (signature_test == kSignatureGeneratedShellBadKey) {
    LOG(INFO) << "Generating a mismatched private key.";
    // The code below executes the equivalent of:
    // openssl genrsa -out <private_key_path> 2048
    RSA* rsa = RSA_new();
    BIGNUM* e = BN_new();
    EXPECT_EQ(1, BN_set_word(e, RSA_F4));
    EXPECT_EQ(1, RSA_generate_key_ex(rsa, 2048, e, nullptr));
    BN_free(e);
    FILE* fprikey = fopen(private_key_path.c_str(), "w");
    EXPECT_NE(nullptr, fprikey);
    EXPECT_EQ(1,
              PEM_write_RSAPrivateKey(
                  fprikey, rsa, nullptr, nullptr, 0, nullptr, nullptr));
    fclose(fprikey);
    RSA_free(rsa);
  }
  int signature_size = GetSignatureSize(private_key_path);
  test_utils::ScopedTempFile hash_file("hash.XXXXXX");
  string signature_size_string;
  if (signature_test == kSignatureGeneratedShellRotateCl1 ||
      signature_test == kSignatureGeneratedShellRotateCl2)
    signature_size_string = base::StringPrintf("%d:%d",
                                               signature_size, signature_size);
  else
    signature_size_string = base::StringPrintf("%d", signature_size);
  string delta_generator_path = GetBuildArtifactsPath("delta_generator");
  ASSERT_EQ(0,
            System(base::StringPrintf(
                "%s -in_file=%s -signature_size=%s -out_hash_file=%s",
                delta_generator_path.c_str(),
                payload_path.c_str(),
                signature_size_string.c_str(),
                hash_file.path().c_str())));

  // Sign the hash
  brillo::Blob hash, signature;
  ASSERT_TRUE(utils::ReadFile(hash_file.path(), &hash));
  ASSERT_TRUE(PayloadSigner::SignHash(hash, private_key_path, &signature));

  test_utils::ScopedTempFile sig_file("signature.XXXXXX");
  ASSERT_TRUE(test_utils::WriteFileVector(sig_file.path(), signature));
  string sig_files = sig_file.path();

  test_utils::ScopedTempFile sig_file2("signature.XXXXXX");
  if (signature_test == kSignatureGeneratedShellRotateCl1 ||
      signature_test == kSignatureGeneratedShellRotateCl2) {
    ASSERT_TRUE(PayloadSigner::SignHash(
        hash, GetBuildArtifactsPath(kUnittestPrivateKey2Path), &signature));
    ASSERT_TRUE(test_utils::WriteFileVector(sig_file2.path(), signature));
    // Append second sig file to first path
    sig_files += ":" + sig_file2.path();
  }

  ASSERT_EQ(0,
            System(base::StringPrintf(
                "%s -in_file=%s -payload_signature_file=%s -out_file=%s",
                delta_generator_path.c_str(),
                payload_path.c_str(),
                sig_files.c_str(),
                payload_path.c_str())));
  int verify_result = System(base::StringPrintf(
      "%s -in_file=%s -public_key=%s -public_key_version=%d",
      delta_generator_path.c_str(),
      payload_path.c_str(),
      (signature_test == kSignatureGeneratedShellRotateCl2
           ? GetBuildArtifactsPath(kUnittestPublicKey2Path)
           : GetBuildArtifactsPath(kUnittestPublicKeyPath))
          .c_str(),
      signature_test == kSignatureGeneratedShellRotateCl2 ? 2 : 1));
  if (signature_test == kSignatureGeneratedShellBadKey) {
    ASSERT_NE(0, verify_result);
  } else {
    ASSERT_EQ(0, verify_result);
  }
}

static void GenerateDeltaFile(bool full_kernel,
                              bool full_rootfs,
                              bool noop,
                              ssize_t chunk_size,
                              SignatureTest signature_test,
                              DeltaState *state,
                              uint32_t minor_version) {
  EXPECT_TRUE(utils::MakeTempFile("a_img.XXXXXX", &state->a_img, nullptr));
  EXPECT_TRUE(utils::MakeTempFile("b_img.XXXXXX", &state->b_img, nullptr));

  // result_img is used in minor version 2. Instead of applying the update
  // in-place on A, we apply it to a new image, result_img.
  EXPECT_TRUE(
      utils::MakeTempFile("result_img.XXXXXX", &state->result_img, nullptr));

  EXPECT_TRUE(
      base::CopyFile(GetBuildArtifactsPath().Append("gen/disk_ext2_4k.img"),
                     base::FilePath(state->a_img)));

  state->image_size = utils::FileSize(state->a_img);

  // Create ImageInfo A & B
  ImageInfo old_image_info;
  ImageInfo new_image_info;

  if (!full_rootfs) {
    old_image_info.set_channel("src-channel");
    old_image_info.set_board("src-board");
    old_image_info.set_version("src-version");
    old_image_info.set_key("src-key");
    old_image_info.set_build_channel("src-build-channel");
    old_image_info.set_build_version("src-build-version");
  }

  new_image_info.set_channel("test-channel");
  new_image_info.set_board("test-board");
  new_image_info.set_version("test-version");
  new_image_info.set_key("test-key");
  new_image_info.set_build_channel("test-build-channel");
  new_image_info.set_build_version("test-build-version");

  // Make some changes to the A image.
  {
    string a_mnt;
    ScopedLoopMounter b_mounter(state->a_img, &a_mnt, 0);

    brillo::Blob hardtocompress;
    while (hardtocompress.size() < 3 * kBlockSize) {
      hardtocompress.insert(hardtocompress.end(),
                            std::begin(kRandomString), std::end(kRandomString));
    }
    EXPECT_TRUE(utils::WriteFile(base::StringPrintf("%s/hardtocompress",
                                                    a_mnt.c_str()).c_str(),
                                 hardtocompress.data(),
                                 hardtocompress.size()));

    brillo::Blob zeros(16 * 1024, 0);
    EXPECT_EQ(static_cast<int>(zeros.size()),
              base::WriteFile(base::FilePath(base::StringPrintf(
                                  "%s/move-to-sparse", a_mnt.c_str())),
                              reinterpret_cast<const char*>(zeros.data()),
                              zeros.size()));

    EXPECT_TRUE(
        WriteSparseFile(base::StringPrintf("%s/move-from-sparse",
                                           a_mnt.c_str()), 16 * 1024));

    EXPECT_TRUE(WriteByteAtOffset(
        base::StringPrintf("%s/move-semi-sparse", a_mnt.c_str()), 4096));

    // Write 1 MiB of 0xff to try to catch the case where writing a bsdiff
    // patch fails to zero out the final block.
    brillo::Blob ones(1024 * 1024, 0xff);
    EXPECT_TRUE(utils::WriteFile(base::StringPrintf("%s/ones",
                                                    a_mnt.c_str()).c_str(),
                                 ones.data(),
                                 ones.size()));
  }

  if (noop) {
    EXPECT_TRUE(base::CopyFile(base::FilePath(state->a_img),
                               base::FilePath(state->b_img)));
    old_image_info = new_image_info;
  } else {
    if (minor_version == kSourceMinorPayloadVersion) {
      // Create a result image with image_size bytes of garbage.
      brillo::Blob ones(state->image_size, 0xff);
      EXPECT_TRUE(utils::WriteFile(state->result_img.c_str(),
                                   ones.data(),
                                   ones.size()));
      EXPECT_EQ(utils::FileSize(state->a_img),
                utils::FileSize(state->result_img));
    }

    EXPECT_TRUE(
        base::CopyFile(GetBuildArtifactsPath().Append("gen/disk_ext2_4k.img"),
                       base::FilePath(state->b_img)));

    // Make some changes to the B image.
    string b_mnt;
    ScopedLoopMounter b_mounter(state->b_img, &b_mnt, 0);
    base::FilePath mnt_path(b_mnt);

    EXPECT_TRUE(base::CopyFile(mnt_path.Append("regular-small"),
                               mnt_path.Append("regular-small2")));
    EXPECT_TRUE(base::DeleteFile(mnt_path.Append("regular-small"), false));
    EXPECT_TRUE(base::Move(mnt_path.Append("regular-small2"),
                           mnt_path.Append("regular-small")));
    EXPECT_TRUE(
        test_utils::WriteFileString(mnt_path.Append("foo").value(), "foo"));
    EXPECT_EQ(0, base::WriteFile(mnt_path.Append("emptyfile"), "", 0));

    EXPECT_TRUE(
        WriteSparseFile(mnt_path.Append("fullsparse").value(), 1024 * 1024));
    EXPECT_TRUE(
        WriteSparseFile(mnt_path.Append("move-to-sparse").value(), 16 * 1024));

    brillo::Blob zeros(16 * 1024, 0);
    EXPECT_EQ(static_cast<int>(zeros.size()),
              base::WriteFile(mnt_path.Append("move-from-sparse"),
                              reinterpret_cast<const char*>(zeros.data()),
                              zeros.size()));

    EXPECT_TRUE(
        WriteByteAtOffset(mnt_path.Append("move-semi-sparse").value(), 4096));
    EXPECT_TRUE(WriteByteAtOffset(mnt_path.Append("partsparse").value(), 4096));

    EXPECT_TRUE(
        base::CopyFile(mnt_path.Append("regular-16k"), mnt_path.Append("tmp")));
    EXPECT_TRUE(base::Move(mnt_path.Append("tmp"),
                           mnt_path.Append("link-hard-regular-16k")));

    EXPECT_TRUE(base::DeleteFile(mnt_path.Append("link-short_symlink"), false));
    EXPECT_TRUE(test_utils::WriteFileString(
        mnt_path.Append("link-short_symlink").value(), "foobar"));

    brillo::Blob hardtocompress;
    while (hardtocompress.size() < 3 * kBlockSize) {
      hardtocompress.insert(hardtocompress.end(),
                            std::begin(kRandomString), std::end(kRandomString));
    }
    EXPECT_TRUE(utils::WriteFile(base::StringPrintf("%s/hardtocompress",
                                              b_mnt.c_str()).c_str(),
                                 hardtocompress.data(),
                                 hardtocompress.size()));
  }

  string old_kernel;
  EXPECT_TRUE(utils::MakeTempFile("old_kernel.XXXXXX",
                                  &state->old_kernel,
                                  nullptr));

  string new_kernel;
  EXPECT_TRUE(utils::MakeTempFile("new_kernel.XXXXXX",
                                  &state->new_kernel,
                                  nullptr));

  string result_kernel;
  EXPECT_TRUE(utils::MakeTempFile("result_kernel.XXXXXX",
                                  &state->result_kernel,
                                  nullptr));

  state->kernel_size = kDefaultKernelSize;
  state->old_kernel_data.resize(kDefaultKernelSize);
  state->new_kernel_data.resize(state->old_kernel_data.size());
  state->result_kernel_data.resize(state->old_kernel_data.size());
  test_utils::FillWithData(&state->old_kernel_data);
  test_utils::FillWithData(&state->new_kernel_data);
  test_utils::FillWithData(&state->result_kernel_data);

  // change the new kernel data
  std::copy(std::begin(kNewData), std::end(kNewData),
            state->new_kernel_data.begin());

  if (noop) {
    state->old_kernel_data = state->new_kernel_data;
  }

  // Write kernels to disk
  EXPECT_TRUE(utils::WriteFile(state->old_kernel.c_str(),
                               state->old_kernel_data.data(),
                               state->old_kernel_data.size()));
  EXPECT_TRUE(utils::WriteFile(state->new_kernel.c_str(),
                               state->new_kernel_data.data(),
                               state->new_kernel_data.size()));
  EXPECT_TRUE(utils::WriteFile(state->result_kernel.c_str(),
                               state->result_kernel_data.data(),
                               state->result_kernel_data.size()));

  EXPECT_TRUE(utils::MakeTempFile("delta.XXXXXX",
                                  &state->delta_path,
                                  nullptr));
  LOG(INFO) << "delta path: " << state->delta_path;
  {
    const string private_key =
        signature_test == kSignatureGenerator
            ? GetBuildArtifactsPath(kUnittestPrivateKeyPath)
            : "";

    PayloadGenerationConfig payload_config;
    payload_config.is_delta = !full_rootfs;
    payload_config.hard_chunk_size = chunk_size;
    payload_config.rootfs_partition_size = kRootFSPartitionSize;
    payload_config.version.major = kChromeOSMajorPayloadVersion;
    payload_config.version.minor = minor_version;
    if (!full_rootfs) {
      payload_config.source.partitions.emplace_back(kPartitionNameRoot);
      payload_config.source.partitions.emplace_back(kPartitionNameKernel);
      payload_config.source.partitions.front().path = state->a_img;
      if (!full_kernel)
        payload_config.source.partitions.back().path = state->old_kernel;
      payload_config.source.image_info = old_image_info;
      EXPECT_TRUE(payload_config.source.LoadImageSize());
      for (PartitionConfig& part : payload_config.source.partitions)
        EXPECT_TRUE(part.OpenFilesystem());
    } else {
      if (payload_config.hard_chunk_size == -1)
        // Use 1 MiB chunk size for the full unittests.
        payload_config.hard_chunk_size = 1024 * 1024;
    }
    payload_config.target.partitions.emplace_back(kPartitionNameRoot);
    payload_config.target.partitions.back().path = state->b_img;
    payload_config.target.partitions.emplace_back(kPartitionNameKernel);
    payload_config.target.partitions.back().path = state->new_kernel;
    payload_config.target.image_info = new_image_info;
    EXPECT_TRUE(payload_config.target.LoadImageSize());
    for (PartitionConfig& part : payload_config.target.partitions)
      EXPECT_TRUE(part.OpenFilesystem());

    EXPECT_TRUE(payload_config.Validate());
    EXPECT_TRUE(
        GenerateUpdatePayloadFile(
            payload_config,
            state->delta_path,
            private_key,
            &state->metadata_size));
  }
  // Extend the "partitions" holding the file system a bit.
  EXPECT_EQ(0, HANDLE_EINTR(truncate(state->a_img.c_str(),
                                     state->image_size + 1024 * 1024)));
  EXPECT_EQ(static_cast<off_t>(state->image_size + 1024 * 1024),
            utils::FileSize(state->a_img));
  EXPECT_EQ(0, HANDLE_EINTR(truncate(state->b_img.c_str(),
                                     state->image_size + 1024 * 1024)));
  EXPECT_EQ(static_cast<off_t>(state->image_size + 1024 * 1024),
            utils::FileSize(state->b_img));

  if (signature_test == kSignatureGeneratedPlaceholder ||
      signature_test == kSignatureGeneratedPlaceholderMismatch) {
    int signature_size =
        GetSignatureSize(GetBuildArtifactsPath(kUnittestPrivateKeyPath));
    LOG(INFO) << "Inserting placeholder signature.";
    ASSERT_TRUE(InsertSignaturePlaceholder(signature_size, state->delta_path,
                                           &state->metadata_size));

    if (signature_test == kSignatureGeneratedPlaceholderMismatch) {
      signature_size -= 1;
      LOG(INFO) << "Inserting mismatched placeholder signature.";
      ASSERT_FALSE(InsertSignaturePlaceholder(signature_size, state->delta_path,
                                              &state->metadata_size));
      return;
    }
  }

  if (signature_test == kSignatureGenerated ||
      signature_test == kSignatureGeneratedPlaceholder ||
      signature_test == kSignatureGeneratedPlaceholderMismatch) {
    // Generate the signed payload and update the metadata size in state to
    // reflect the new size after adding the signature operation to the
    // manifest.
    LOG(INFO) << "Signing payload.";
    SignGeneratedPayload(state->delta_path, &state->metadata_size);
  } else if (signature_test == kSignatureGeneratedShell ||
             signature_test == kSignatureGeneratedShellBadKey ||
             signature_test == kSignatureGeneratedShellRotateCl1 ||
             signature_test == kSignatureGeneratedShellRotateCl2) {
    SignGeneratedShellPayload(signature_test, state->delta_path);
  }
}

static void ApplyDeltaFile(bool full_kernel, bool full_rootfs, bool noop,
                           SignatureTest signature_test, DeltaState* state,
                           bool hash_checks_mandatory,
                           OperationHashTest op_hash_test,
                           DeltaPerformer** performer,
                           uint32_t minor_version) {
  // Check the metadata.
  {
    EXPECT_TRUE(utils::ReadFile(state->delta_path, &state->delta));
    PayloadMetadata payload_metadata;
    EXPECT_TRUE(payload_metadata.ParsePayloadHeader(state->delta));
    state->metadata_size = payload_metadata.GetMetadataSize();
    LOG(INFO) << "Metadata size: " << state->metadata_size;

    DeltaArchiveManifest manifest;
    EXPECT_TRUE(payload_metadata.GetManifest(state->delta, &manifest));
    if (signature_test == kSignatureNone) {
      EXPECT_FALSE(manifest.has_signatures_offset());
      EXPECT_FALSE(manifest.has_signatures_size());
    } else {
      EXPECT_TRUE(manifest.has_signatures_offset());
      EXPECT_TRUE(manifest.has_signatures_size());
      Signatures sigs_message;
      EXPECT_TRUE(sigs_message.ParseFromArray(
          &state->delta[state->metadata_size + manifest.signatures_offset()],
          manifest.signatures_size()));
      if (signature_test == kSignatureGeneratedShellRotateCl1 ||
          signature_test == kSignatureGeneratedShellRotateCl2)
        EXPECT_EQ(2, sigs_message.signatures_size());
      else
        EXPECT_EQ(1, sigs_message.signatures_size());
      const Signatures_Signature& signature = sigs_message.signatures(0);
      EXPECT_EQ(1U, signature.version());

      uint64_t expected_sig_data_length = 0;
      vector<string> key_paths{GetBuildArtifactsPath(kUnittestPrivateKeyPath)};
      if (signature_test == kSignatureGeneratedShellRotateCl1 ||
          signature_test == kSignatureGeneratedShellRotateCl2) {
        key_paths.push_back(GetBuildArtifactsPath(kUnittestPrivateKey2Path));
      }
      EXPECT_TRUE(PayloadSigner::SignatureBlobLength(
          key_paths,
          &expected_sig_data_length));
      EXPECT_EQ(expected_sig_data_length, manifest.signatures_size());
      EXPECT_FALSE(signature.data().empty());
    }

    if (noop) {
      EXPECT_EQ(0, manifest.install_operations_size());
      EXPECT_EQ(1, manifest.kernel_install_operations_size());
    }

    if (full_kernel) {
      EXPECT_FALSE(manifest.has_old_kernel_info());
    } else {
      EXPECT_EQ(state->old_kernel_data.size(),
                manifest.old_kernel_info().size());
      EXPECT_FALSE(manifest.old_kernel_info().hash().empty());
    }

    EXPECT_EQ(manifest.new_image_info().channel(), "test-channel");
    EXPECT_EQ(manifest.new_image_info().board(), "test-board");
    EXPECT_EQ(manifest.new_image_info().version(), "test-version");
    EXPECT_EQ(manifest.new_image_info().key(), "test-key");
    EXPECT_EQ(manifest.new_image_info().build_channel(), "test-build-channel");
    EXPECT_EQ(manifest.new_image_info().build_version(), "test-build-version");

    if (!full_rootfs) {
      if (noop) {
        EXPECT_EQ(manifest.old_image_info().channel(), "test-channel");
        EXPECT_EQ(manifest.old_image_info().board(), "test-board");
        EXPECT_EQ(manifest.old_image_info().version(), "test-version");
        EXPECT_EQ(manifest.old_image_info().key(), "test-key");
        EXPECT_EQ(manifest.old_image_info().build_channel(),
                  "test-build-channel");
        EXPECT_EQ(manifest.old_image_info().build_version(),
                  "test-build-version");
      } else {
        EXPECT_EQ(manifest.old_image_info().channel(), "src-channel");
        EXPECT_EQ(manifest.old_image_info().board(), "src-board");
        EXPECT_EQ(manifest.old_image_info().version(), "src-version");
        EXPECT_EQ(manifest.old_image_info().key(), "src-key");
        EXPECT_EQ(manifest.old_image_info().build_channel(),
                  "src-build-channel");
        EXPECT_EQ(manifest.old_image_info().build_version(),
                  "src-build-version");
      }
    }


    if (full_rootfs) {
      EXPECT_FALSE(manifest.has_old_rootfs_info());
      EXPECT_FALSE(manifest.has_old_image_info());
      EXPECT_TRUE(manifest.has_new_image_info());
    } else {
      EXPECT_EQ(state->image_size, manifest.old_rootfs_info().size());
      EXPECT_FALSE(manifest.old_rootfs_info().hash().empty());
    }

    EXPECT_EQ(state->new_kernel_data.size(), manifest.new_kernel_info().size());
    EXPECT_EQ(state->image_size, manifest.new_rootfs_info().size());

    EXPECT_FALSE(manifest.new_kernel_info().hash().empty());
    EXPECT_FALSE(manifest.new_rootfs_info().hash().empty());
  }

  MockPrefs prefs;
  EXPECT_CALL(prefs, SetInt64(kPrefsManifestMetadataSize,
                              state->metadata_size)).WillOnce(Return(true));
  EXPECT_CALL(prefs, SetInt64(kPrefsManifestSignatureSize, 0))
      .WillOnce(Return(true));
  EXPECT_CALL(prefs, SetInt64(kPrefsUpdateStateNextOperation, _))
      .WillRepeatedly(Return(true));
  EXPECT_CALL(prefs, GetInt64(kPrefsUpdateStateNextOperation, _))
      .WillOnce(Return(false));
  EXPECT_CALL(prefs, SetInt64(kPrefsUpdateStateNextDataOffset, _))
      .WillRepeatedly(Return(true));
  EXPECT_CALL(prefs, SetInt64(kPrefsUpdateStateNextDataLength, _))
      .WillRepeatedly(Return(true));
  EXPECT_CALL(prefs, SetString(kPrefsUpdateStateSHA256Context, _))
      .WillRepeatedly(Return(true));
  EXPECT_CALL(prefs, SetString(kPrefsUpdateStateSignedSHA256Context, _))
      .WillRepeatedly(Return(true));
<<<<<<< HEAD
  EXPECT_CALL(prefs, SetBoolean(kPrefsDynamicPartitionMetadataInitialized, _))
=======
  EXPECT_CALL(prefs, SetBoolean(kPrefsDynamicPartitionMetadataUpdated, _))
>>>>>>> 0889fc8b
      .WillRepeatedly(Return(true));
  if (op_hash_test == kValidOperationData && signature_test != kSignatureNone) {
    EXPECT_CALL(prefs, SetString(kPrefsUpdateStateSignatureBlob, _))
        .WillOnce(Return(true));
  }

  EXPECT_CALL(state->mock_delegate_, ShouldCancel(_))
      .WillRepeatedly(Return(false));

  // Update the A image in place.
  InstallPlan* install_plan = &state->install_plan;
  install_plan->hash_checks_mandatory = hash_checks_mandatory;
  install_plan->payloads = {{.metadata_size = state->metadata_size,
                             .type = (full_kernel && full_rootfs)
                                         ? InstallPayloadType::kFull
                                         : InstallPayloadType::kDelta}};
  install_plan->source_slot = 0;
  install_plan->target_slot = 1;

  InstallPlan::Partition root_part;
  root_part.name = kPartitionNameRoot;

  InstallPlan::Partition kernel_part;
  kernel_part.name = kPartitionNameKernel;

  LOG(INFO) << "Setting payload metadata size in Omaha  = "
            << state->metadata_size;
  ASSERT_TRUE(PayloadSigner::GetMetadataSignature(
      state->delta.data(),
      state->metadata_size,
      GetBuildArtifactsPath(kUnittestPrivateKeyPath),
      &install_plan->payloads[0].metadata_signature));
  EXPECT_FALSE(install_plan->payloads[0].metadata_signature.empty());

  *performer = new DeltaPerformer(&prefs,
                                  &state->fake_boot_control_,
                                  &state->fake_hardware_,
                                  &state->mock_delegate_,
                                  install_plan,
                                  &install_plan->payloads[0],
                                  false /* interactive */);
  string public_key_path = GetBuildArtifactsPath(kUnittestPublicKeyPath);
  EXPECT_TRUE(utils::FileExists(public_key_path.c_str()));
  (*performer)->set_public_key_path(public_key_path);

  EXPECT_EQ(static_cast<off_t>(state->image_size),
            HashCalculator::RawHashOfFile(
                state->a_img,
                state->image_size,
                &root_part.source_hash));
  EXPECT_TRUE(HashCalculator::RawHashOfData(
                  state->old_kernel_data,
                  &kernel_part.source_hash));

  // The partitions should be empty before DeltaPerformer.
  install_plan->partitions.clear();

  // With minor version 2, we want the target to be the new image, result_img,
  // but with version 1, we want to update A in place.
  string target_root, target_kernel;
  if (minor_version == kSourceMinorPayloadVersion) {
    target_root = state->result_img;
    target_kernel = state->result_kernel;
  } else {
    target_root = state->a_img;
    target_kernel = state->old_kernel;
  }

  state->fake_boot_control_.SetPartitionDevice(
      kPartitionNameRoot, install_plan->source_slot, state->a_img);
  state->fake_boot_control_.SetPartitionDevice(
      kPartitionNameKernel, install_plan->source_slot, state->old_kernel);
  state->fake_boot_control_.SetPartitionDevice(
      kPartitionNameRoot, install_plan->target_slot, target_root);
  state->fake_boot_control_.SetPartitionDevice(
      kPartitionNameKernel, install_plan->target_slot, target_kernel);

  ErrorCode expected_error, actual_error;
  bool continue_writing;
  switch (op_hash_test) {
    case kInvalidOperationData: {
      // Muck with some random offset post the metadata size so that
      // some operation hash will result in a mismatch.
      int some_offset = state->metadata_size + 300;
      LOG(INFO) << "Tampered value at offset: " << some_offset;
      state->delta[some_offset]++;
      expected_error = ErrorCode::kDownloadOperationHashMismatch;
      continue_writing = false;
      break;
    }

    case kValidOperationData:
    default:
      // no change.
      expected_error = ErrorCode::kSuccess;
      continue_writing = true;
      break;
  }

  // Write at some number of bytes per operation. Arbitrarily chose 5.
  const size_t kBytesPerWrite = 5;
  for (size_t i = 0; i < state->delta.size(); i += kBytesPerWrite) {
    size_t count = std::min(state->delta.size() - i, kBytesPerWrite);
    bool write_succeeded = ((*performer)->Write(&state->delta[i],
                                                count,
                                                &actual_error));
    // Normally write_succeeded should be true every time and
    // actual_error should be ErrorCode::kSuccess. If so, continue the loop.
    // But if we seeded an operation hash error above, then write_succeeded
    // will be false. The failure may happen at any operation n. So, all
    // Writes until n-1 should succeed and the nth operation will fail with
    // actual_error. In this case, we should bail out of the loop because
    // we cannot proceed applying the delta.
    if (!write_succeeded) {
      LOG(INFO) << "Write failed. Checking if it failed with expected error";
      EXPECT_EQ(expected_error, actual_error);
      if (!continue_writing) {
        LOG(INFO) << "Cannot continue writing. Bailing out.";
        break;
      }
    }

    EXPECT_EQ(ErrorCode::kSuccess, actual_error);
  }

  // If we had continued all the way through, Close should succeed.
  // Otherwise, it should fail. Check appropriately.
  bool close_result = (*performer)->Close();
  if (continue_writing)
    EXPECT_EQ(0, close_result);
  else
    EXPECT_LE(0, close_result);
}

void VerifyPayloadResult(DeltaPerformer* performer,
                         DeltaState* state,
                         ErrorCode expected_result,
                         uint32_t minor_version) {
  if (!performer) {
    EXPECT_TRUE(!"Skipping payload verification since performer is null.");
    return;
  }

  LOG(INFO) << "Verifying payload for expected result " << expected_result;
  brillo::Blob expected_hash;
  HashCalculator::RawHashOfData(state->delta, &expected_hash);
  EXPECT_EQ(expected_result,
            performer->VerifyPayload(expected_hash, state->delta.size()));
  LOG(INFO) << "Verified payload.";

  if (expected_result != ErrorCode::kSuccess) {
    // no need to verify new partition if VerifyPayload failed.
    return;
  }

  brillo::Blob updated_kernel_partition;
  if (minor_version == kSourceMinorPayloadVersion) {
    CompareFilesByBlock(state->result_kernel, state->new_kernel,
                        state->kernel_size);
    CompareFilesByBlock(state->result_img, state->b_img,
                        state->image_size);
    EXPECT_TRUE(utils::ReadFile(state->result_kernel,
                                &updated_kernel_partition));
  } else {
    CompareFilesByBlock(state->old_kernel, state->new_kernel,
                        state->kernel_size);
    CompareFilesByBlock(state->a_img, state->b_img,
                        state->image_size);
    EXPECT_TRUE(utils::ReadFile(state->old_kernel, &updated_kernel_partition));
  }

  ASSERT_GE(updated_kernel_partition.size(), arraysize(kNewData));
  EXPECT_TRUE(std::equal(std::begin(kNewData), std::end(kNewData),
                         updated_kernel_partition.begin()));

  const auto& partitions = state->install_plan.partitions;
  EXPECT_EQ(2U, partitions.size());
  EXPECT_EQ(kPartitionNameRoot, partitions[0].name);
  EXPECT_EQ(kPartitionNameKernel, partitions[1].name);

  EXPECT_EQ(kDefaultKernelSize, partitions[1].target_size);
  brillo::Blob expected_new_kernel_hash;
  EXPECT_TRUE(HashCalculator::RawHashOfData(state->new_kernel_data,
                                            &expected_new_kernel_hash));
  EXPECT_EQ(expected_new_kernel_hash, partitions[1].target_hash);

  EXPECT_EQ(state->image_size, partitions[0].target_size);
  brillo::Blob expected_new_rootfs_hash;
  EXPECT_EQ(static_cast<off_t>(state->image_size),
            HashCalculator::RawHashOfFile(state->b_img,
                                          state->image_size,
                                          &expected_new_rootfs_hash));
  EXPECT_EQ(expected_new_rootfs_hash, partitions[0].target_hash);
}

void VerifyPayload(DeltaPerformer* performer,
                   DeltaState* state,
                   SignatureTest signature_test,
                   uint32_t minor_version) {
  ErrorCode expected_result = ErrorCode::kSuccess;
  switch (signature_test) {
    case kSignatureNone:
      expected_result = ErrorCode::kSignedDeltaPayloadExpectedError;
      break;
    case kSignatureGeneratedShellBadKey:
      expected_result = ErrorCode::kDownloadPayloadPubKeyVerificationError;
      break;
    default: break;  // appease gcc
  }

  VerifyPayloadResult(performer, state, expected_result, minor_version);
}

void DoSmallImageTest(bool full_kernel, bool full_rootfs, bool noop,
                      ssize_t chunk_size,
                      SignatureTest signature_test,
                      bool hash_checks_mandatory, uint32_t minor_version) {
  DeltaState state;
  DeltaPerformer *performer = nullptr;
  GenerateDeltaFile(full_kernel, full_rootfs, noop, chunk_size,
                    signature_test, &state, minor_version);

  ScopedPathUnlinker a_img_unlinker(state.a_img);
  ScopedPathUnlinker b_img_unlinker(state.b_img);
  ScopedPathUnlinker new_img_unlinker(state.result_img);
  ScopedPathUnlinker delta_unlinker(state.delta_path);
  ScopedPathUnlinker old_kernel_unlinker(state.old_kernel);
  ScopedPathUnlinker new_kernel_unlinker(state.new_kernel);
  ScopedPathUnlinker result_kernel_unlinker(state.result_kernel);
  ApplyDeltaFile(full_kernel, full_rootfs, noop, signature_test,
                 &state, hash_checks_mandatory, kValidOperationData,
                 &performer, minor_version);
  VerifyPayload(performer, &state, signature_test, minor_version);
  delete performer;
}

void DoOperationHashMismatchTest(OperationHashTest op_hash_test,
                                 bool hash_checks_mandatory) {
  DeltaState state;
  uint64_t minor_version = kFullPayloadMinorVersion;
  GenerateDeltaFile(true, true, false, -1, kSignatureGenerated, &state,
                    minor_version);
  ScopedPathUnlinker a_img_unlinker(state.a_img);
  ScopedPathUnlinker b_img_unlinker(state.b_img);
  ScopedPathUnlinker delta_unlinker(state.delta_path);
  ScopedPathUnlinker old_kernel_unlinker(state.old_kernel);
  ScopedPathUnlinker new_kernel_unlinker(state.new_kernel);
  DeltaPerformer *performer = nullptr;
  ApplyDeltaFile(true, true, false, kSignatureGenerated, &state,
                 hash_checks_mandatory, op_hash_test, &performer,
                 minor_version);
  delete performer;
}


TEST(DeltaPerformerIntegrationTest, RunAsRootSmallImageTest) {
  DoSmallImageTest(false, false, false, -1, kSignatureGenerator,
                   false, kInPlaceMinorPayloadVersion);
}

TEST(DeltaPerformerIntegrationTest,
     RunAsRootSmallImageSignaturePlaceholderTest) {
  DoSmallImageTest(false, false, false, -1, kSignatureGeneratedPlaceholder,
                   false, kInPlaceMinorPayloadVersion);
}

TEST(DeltaPerformerIntegrationTest,
     RunAsRootSmallImageSignaturePlaceholderMismatchTest) {
  DeltaState state;
  GenerateDeltaFile(false, false, false, -1,
                    kSignatureGeneratedPlaceholderMismatch, &state,
                    kInPlaceMinorPayloadVersion);
}

TEST(DeltaPerformerIntegrationTest, RunAsRootSmallImageChunksTest) {
  DoSmallImageTest(false, false, false, kBlockSize, kSignatureGenerator,
                   false, kInPlaceMinorPayloadVersion);
}

TEST(DeltaPerformerIntegrationTest, RunAsRootFullKernelSmallImageTest) {
  DoSmallImageTest(true, false, false, -1, kSignatureGenerator,
                   false, kInPlaceMinorPayloadVersion);
}

TEST(DeltaPerformerIntegrationTest, RunAsRootFullSmallImageTest) {
  DoSmallImageTest(true, true, false, -1, kSignatureGenerator,
                   true, kFullPayloadMinorVersion);
}

TEST(DeltaPerformerIntegrationTest, RunAsRootNoopSmallImageTest) {
  DoSmallImageTest(false, false, true, -1, kSignatureGenerator,
                   false, kInPlaceMinorPayloadVersion);
}

TEST(DeltaPerformerIntegrationTest, RunAsRootSmallImageSignNoneTest) {
  DoSmallImageTest(false, false, false, -1, kSignatureNone,
                   false, kInPlaceMinorPayloadVersion);
}

TEST(DeltaPerformerIntegrationTest, RunAsRootSmallImageSignGeneratedTest) {
  DoSmallImageTest(false, false, false, -1, kSignatureGenerated,
                   true, kInPlaceMinorPayloadVersion);
}

TEST(DeltaPerformerIntegrationTest, RunAsRootSmallImageSignGeneratedShellTest) {
  DoSmallImageTest(false, false, false, -1, kSignatureGeneratedShell,
                   false, kInPlaceMinorPayloadVersion);
}

TEST(DeltaPerformerIntegrationTest,
     RunAsRootSmallImageSignGeneratedShellBadKeyTest) {
  DoSmallImageTest(false, false, false, -1, kSignatureGeneratedShellBadKey,
                   false, kInPlaceMinorPayloadVersion);
}

TEST(DeltaPerformerIntegrationTest,
     RunAsRootSmallImageSignGeneratedShellRotateCl1Test) {
  DoSmallImageTest(false, false, false, -1, kSignatureGeneratedShellRotateCl1,
                   false, kInPlaceMinorPayloadVersion);
}

TEST(DeltaPerformerIntegrationTest,
     RunAsRootSmallImageSignGeneratedShellRotateCl2Test) {
  DoSmallImageTest(false, false, false, -1, kSignatureGeneratedShellRotateCl2,
                   false, kInPlaceMinorPayloadVersion);
}

TEST(DeltaPerformerIntegrationTest, RunAsRootSmallImageSourceOpsTest) {
  DoSmallImageTest(false, false, false, -1, kSignatureGenerator,
                   false, kSourceMinorPayloadVersion);
}

TEST(DeltaPerformerIntegrationTest,
     RunAsRootMandatoryOperationHashMismatchTest) {
  DoOperationHashMismatchTest(kInvalidOperationData, true);
}

}  // namespace chromeos_update_engine<|MERGE_RESOLUTION|>--- conflicted
+++ resolved
@@ -697,11 +697,7 @@
       .WillRepeatedly(Return(true));
   EXPECT_CALL(prefs, SetString(kPrefsUpdateStateSignedSHA256Context, _))
       .WillRepeatedly(Return(true));
-<<<<<<< HEAD
-  EXPECT_CALL(prefs, SetBoolean(kPrefsDynamicPartitionMetadataInitialized, _))
-=======
   EXPECT_CALL(prefs, SetBoolean(kPrefsDynamicPartitionMetadataUpdated, _))
->>>>>>> 0889fc8b
       .WillRepeatedly(Return(true));
   if (op_hash_test == kValidOperationData && signature_test != kSignatureNone) {
     EXPECT_CALL(prefs, SetString(kPrefsUpdateStateSignatureBlob, _))
