--- conflicted
+++ resolved
@@ -26,10 +26,7 @@
 #include <bootloader_message/bootloader_message.h>
 #include <brillo/message_loops/message_loop.h>
 #include <fs_mgr.h>
-<<<<<<< HEAD
-=======
 #include <fs_mgr_overlayfs.h>
->>>>>>> 0889fc8b
 
 #include "update_engine/common/utils.h"
 #include "update_engine/dynamic_partition_control_android.h"
@@ -126,13 +123,6 @@
     const string& partition_name_suffix,
     Slot slot,
     string* device) const {
-<<<<<<< HEAD
-  if (!dynamic_control_->IsDynamicPartitionsEnabled()) {
-    return DynamicPartitionDeviceStatus::TRY_STATIC;
-  }
-
-=======
->>>>>>> 0889fc8b
   string super_device =
       device_dir.Append(fs_mgr_get_super_partition_name(slot)).value();
 
@@ -164,11 +154,8 @@
 
   DmDeviceState state = dynamic_control_->GetState(partition_name_suffix);
 
-<<<<<<< HEAD
-=======
   // Device is mapped in the previous GetPartitionDevice() call. Just return
   // the path.
->>>>>>> 0889fc8b
   if (state == DmDeviceState::ACTIVE) {
     if (dynamic_control_->GetDmDevicePathByName(partition_name_suffix,
                                                 device)) {
@@ -180,25 +167,12 @@
     return DynamicPartitionDeviceStatus::ERROR;
   }
 
-<<<<<<< HEAD
-  // DeltaPerformer calls InitPartitionMetadata before calling
-  // InstallPlan::LoadPartitionsFromSlots. After InitPartitionMetadata,
-  // the target partition must be re-mapped with force_writable == true.
-  // Hence, if it is not mapped, we assume it is a source partition and
-  // map it without force_writable.
-  if (state == DmDeviceState::INVALID) {
-    if (dynamic_control_->MapPartitionOnDeviceMapper(super_device,
-                                                     partition_name_suffix,
-                                                     slot,
-                                                     false /* force_writable */,
-=======
   if (state == DmDeviceState::INVALID) {
     bool force_writable = slot != GetCurrentSlot();
     if (dynamic_control_->MapPartitionOnDeviceMapper(super_device,
                                                      partition_name_suffix,
                                                      slot,
                                                      force_writable,
->>>>>>> 0889fc8b
                                                      device)) {
       return DynamicPartitionDeviceStatus::SUCCESS;
     }
@@ -219,26 +193,6 @@
     return false;
   }
   const string partition_name_suffix = partition_name + suffix;
-<<<<<<< HEAD
-
-  string device_dir_str;
-  if (!dynamic_control_->GetDeviceDir(&device_dir_str)) {
-    return false;
-  }
-  base::FilePath device_dir(device_dir_str);
-
-  switch (GetDynamicPartitionDevice(
-      device_dir, partition_name_suffix, slot, device)) {
-    case DynamicPartitionDeviceStatus::SUCCESS:
-      return true;
-    case DynamicPartitionDeviceStatus::TRY_STATIC:
-      break;
-    case DynamicPartitionDeviceStatus::ERROR:  // fallthrough
-    default:
-      return false;
-  }
-
-=======
 
   string device_dir_str;
   if (!dynamic_control_->GetDeviceDir(&device_dir_str)) {
@@ -264,7 +218,6 @@
     }
   }
 
->>>>>>> 0889fc8b
   base::FilePath path = device_dir.Append(partition_name_suffix);
   if (!dynamic_control_->DeviceExists(path.value())) {
     LOG(ERROR) << "Device file " << path.value() << " does not exist.";
@@ -340,16 +293,6 @@
 
 namespace {
 
-<<<<<<< HEAD
-bool InitPartitionMetadataInternal(
-    DynamicPartitionControlInterface* dynamic_control,
-    const string& source_device,
-    const string& target_device,
-    Slot source_slot,
-    Slot target_slot,
-    const string& target_suffix,
-    const PartitionMetadata& partition_metadata) {
-=======
 bool UpdatePartitionMetadata(DynamicPartitionControlInterface* dynamic_control,
                              Slot source_slot,
                              Slot target_slot,
@@ -363,7 +306,6 @@
   auto source_device =
       device_dir.Append(fs_mgr_get_super_partition_name(source_slot)).value();
 
->>>>>>> 0889fc8b
   auto builder = dynamic_control->LoadMetadataBuilder(
       source_device, source_slot, target_slot);
   if (builder == nullptr) {
@@ -397,11 +339,7 @@
   if (total_size > allocatable_space) {
     LOG(ERROR) << "The maximum size of all groups with suffix " << target_suffix
                << " (" << total_size << ") has exceeded " << expr
-<<<<<<< HEAD
-               << "allocatable space for dynamic partitions "
-=======
                << " allocatable space for dynamic partitions "
->>>>>>> 0889fc8b
                << allocatable_space << ".";
     return false;
   }
@@ -435,48 +373,21 @@
     }
   }
 
-<<<<<<< HEAD
-=======
   auto target_device =
       device_dir.Append(fs_mgr_get_super_partition_name(target_slot)).value();
->>>>>>> 0889fc8b
   return dynamic_control->StoreMetadata(
       target_device, builder.get(), target_slot);
 }
 
-<<<<<<< HEAD
-// Unmap all partitions, and remap partitions as writable.
-bool Remap(DynamicPartitionControlInterface* dynamic_control,
-           const string& target_device,
-           Slot target_slot,
-           const string& target_suffix,
-           const PartitionMetadata& partition_metadata) {
-=======
 bool UnmapTargetPartitions(DynamicPartitionControlInterface* dynamic_control,
                            const string& target_suffix,
                            const PartitionMetadata& partition_metadata) {
->>>>>>> 0889fc8b
   for (const auto& group : partition_metadata.groups) {
     for (const auto& partition : group.partitions) {
       if (!dynamic_control->UnmapPartitionOnDeviceMapper(
               partition.name + target_suffix, true /* wait */)) {
         return false;
       }
-<<<<<<< HEAD
-      if (partition.size == 0) {
-        continue;
-      }
-      string map_path;
-      if (!dynamic_control->MapPartitionOnDeviceMapper(
-              target_device,
-              partition.name + target_suffix,
-              target_slot,
-              true /* force writable */,
-              &map_path)) {
-        return false;
-      }
-=======
->>>>>>> 0889fc8b
     }
   }
   return true;
@@ -485,9 +396,6 @@
 }  // namespace
 
 bool BootControlAndroid::InitPartitionMetadata(
-<<<<<<< HEAD
-    Slot target_slot, const PartitionMetadata& partition_metadata) {
-=======
     Slot target_slot,
     const PartitionMetadata& partition_metadata,
     bool update_metadata) {
@@ -498,53 +406,10 @@
            "resources.\n"
         << "run adb enable-verity to deactivate if required and try again.";
   }
->>>>>>> 0889fc8b
   if (!dynamic_control_->IsDynamicPartitionsEnabled()) {
     return true;
   }
 
-<<<<<<< HEAD
-  string device_dir_str;
-  if (!dynamic_control_->GetDeviceDir(&device_dir_str)) {
-    return false;
-  }
-  base::FilePath device_dir(device_dir_str);
-  string target_device =
-      device_dir.Append(fs_mgr_get_super_partition_name(target_slot)).value();
-
-  Slot current_slot = GetCurrentSlot();
-  if (target_slot == current_slot) {
-    LOG(ERROR) << "Cannot call InitPartitionMetadata on current slot.";
-    return false;
-  }
-  string source_device =
-      device_dir.Append(fs_mgr_get_super_partition_name(current_slot)).value();
-
-  string target_suffix;
-  if (!GetSuffix(target_slot, &target_suffix)) {
-    return false;
-  }
-
-  if (!InitPartitionMetadataInternal(dynamic_control_.get(),
-                                     source_device,
-                                     target_device,
-                                     current_slot,
-                                     target_slot,
-                                     target_suffix,
-                                     partition_metadata)) {
-    return false;
-  }
-
-  if (!Remap(dynamic_control_.get(),
-             target_device,
-             target_slot,
-             target_suffix,
-             partition_metadata)) {
-    return false;
-  }
-
-  return true;
-=======
   auto source_slot = GetCurrentSlot();
   if (target_slot == source_slot) {
     LOG(ERROR) << "Cannot call InitPartitionMetadata on current slot.";
@@ -580,7 +445,6 @@
                                  target_slot,
                                  target_suffix,
                                  partition_metadata);
->>>>>>> 0889fc8b
 }
 
 }  // namespace chromeos_update_engine