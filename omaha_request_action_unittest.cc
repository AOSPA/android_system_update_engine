--- conflicted
+++ resolved
@@ -782,188 +782,6 @@
   EXPECT_FALSE(response.update_exists);
 }
 
-<<<<<<< HEAD
-=======
-TEST_F(OmahaRequestActionTest, ValidUpdateOverCellularAllowedByDevicePolicy) {
-  // This test tests that update over cellular is allowed as device policy
-  // says yes.
-  OmahaResponse response;
-  MockConnectionManager mock_cm;
-
-  fake_system_state_.set_connection_manager(&mock_cm);
-
-  EXPECT_CALL(mock_cm, GetConnectionProperties(_, _))
-      .WillRepeatedly(
-          DoAll(SetArgPointee<0>(ConnectionType::kCellular),
-                SetArgPointee<1>(ConnectionTethering::kUnknown),
-                Return(true)));
-  EXPECT_CALL(mock_cm, IsAllowedConnectionTypesForUpdateSet())
-      .WillRepeatedly(Return(true));
-  EXPECT_CALL(mock_cm, IsUpdateAllowedOver(ConnectionType::kCellular, _))
-      .WillRepeatedly(Return(true));
-
-  ASSERT_TRUE(
-      TestUpdateCheck(nullptr,  // request_params
-                      fake_update_response_.GetUpdateResponse(),
-                      -1,
-                      false,  // ping_only
-                      ErrorCode::kSuccess,
-                      metrics::CheckResult::kUpdateAvailable,
-                      metrics::CheckReaction::kUpdating,
-                      metrics::DownloadErrorCode::kUnset,
-                      &response,
-                      nullptr));
-  EXPECT_TRUE(response.update_exists);
-}
-
-TEST_F(OmahaRequestActionTest, ValidUpdateOverCellularBlockedByDevicePolicy) {
-  // This test tests that update over cellular is blocked as device policy
-  // says no.
-  OmahaResponse response;
-  MockConnectionManager mock_cm;
-
-  fake_system_state_.set_connection_manager(&mock_cm);
-
-  EXPECT_CALL(mock_cm, GetConnectionProperties(_, _))
-      .WillRepeatedly(
-          DoAll(SetArgPointee<0>(ConnectionType::kCellular),
-                SetArgPointee<1>(ConnectionTethering::kUnknown),
-                Return(true)));
-  EXPECT_CALL(mock_cm, IsAllowedConnectionTypesForUpdateSet())
-      .WillRepeatedly(Return(true));
-  EXPECT_CALL(mock_cm, IsUpdateAllowedOver(ConnectionType::kCellular, _))
-      .WillRepeatedly(Return(false));
-
-  ASSERT_FALSE(
-      TestUpdateCheck(nullptr,  // request_params
-                      fake_update_response_.GetUpdateResponse(),
-                      -1,
-                      false,  // ping_only
-                      ErrorCode::kOmahaUpdateIgnoredPerPolicy,
-                      metrics::CheckResult::kUpdateAvailable,
-                      metrics::CheckReaction::kIgnored,
-                      metrics::DownloadErrorCode::kUnset,
-                      &response,
-                      nullptr));
-  EXPECT_FALSE(response.update_exists);
-}
-
-TEST_F(OmahaRequestActionTest,
-       ValidUpdateOverCellularAllowedByUserPermissionTrue) {
-  // This test tests that, when device policy is not set, update over cellular
-  // is allowed as permission for update over cellular is set to true.
-  OmahaResponse response;
-  MockConnectionManager mock_cm;
-
-  fake_prefs_.SetBoolean(kPrefsUpdateOverCellularPermission, true);
-  fake_system_state_.set_connection_manager(&mock_cm);
-
-  EXPECT_CALL(mock_cm, GetConnectionProperties(_, _))
-      .WillRepeatedly(
-          DoAll(SetArgPointee<0>(ConnectionType::kCellular),
-                SetArgPointee<1>(ConnectionTethering::kUnknown),
-                Return(true)));
-  EXPECT_CALL(mock_cm, IsAllowedConnectionTypesForUpdateSet())
-      .WillRepeatedly(Return(false));
-  EXPECT_CALL(mock_cm, IsUpdateAllowedOver(ConnectionType::kCellular, _))
-      .WillRepeatedly(Return(true));
-
-  ASSERT_TRUE(
-      TestUpdateCheck(nullptr,  // request_params
-                      fake_update_response_.GetUpdateResponse(),
-                      -1,
-                      false,  // ping_only
-                      ErrorCode::kSuccess,
-                      metrics::CheckResult::kUpdateAvailable,
-                      metrics::CheckReaction::kUpdating,
-                      metrics::DownloadErrorCode::kUnset,
-                      &response,
-                      nullptr));
-  EXPECT_TRUE(response.update_exists);
-}
-
-TEST_F(OmahaRequestActionTest,
-       ValidUpdateOverCellularBlockedByUpdateTargetNotMatch) {
-  // This test tests that, when device policy is not set and permission for
-  // update over cellular is set to false or does not exist, update over
-  // cellular is blocked as update target does not match the omaha response.
-  OmahaResponse response;
-  MockConnectionManager mock_cm;
-  // A version different from the version in omaha response.
-  string diff_version = "99.99.99";
-  // A size different from the size in omaha response.
-  int64_t diff_size = 999;
-
-  fake_prefs_.SetString(kPrefsUpdateOverCellularTargetVersion, diff_version);
-  fake_prefs_.SetInt64(kPrefsUpdateOverCellularTargetSize, diff_size);
-  // This test tests cellular (3G) being the only connection type being allowed.
-  fake_system_state_.set_connection_manager(&mock_cm);
-
-  EXPECT_CALL(mock_cm, GetConnectionProperties(_, _))
-      .WillRepeatedly(
-          DoAll(SetArgPointee<0>(ConnectionType::kCellular),
-                SetArgPointee<1>(ConnectionTethering::kUnknown),
-                Return(true)));
-  EXPECT_CALL(mock_cm, IsAllowedConnectionTypesForUpdateSet())
-      .WillRepeatedly(Return(false));
-  EXPECT_CALL(mock_cm, IsUpdateAllowedOver(ConnectionType::kCellular, _))
-      .WillRepeatedly(Return(true));
-
-  ASSERT_FALSE(
-      TestUpdateCheck(nullptr,  // request_params
-                      fake_update_response_.GetUpdateResponse(),
-                      -1,
-                      false,  // ping_only
-                      ErrorCode::kOmahaUpdateIgnoredOverCellular,
-                      metrics::CheckResult::kUpdateAvailable,
-                      metrics::CheckReaction::kIgnored,
-                      metrics::DownloadErrorCode::kUnset,
-                      &response,
-                      nullptr));
-  EXPECT_FALSE(response.update_exists);
-}
-
-TEST_F(OmahaRequestActionTest,
-       ValidUpdateOverCellularAllowedByUpdateTargetMatch) {
-  // This test tests that, when device policy is not set and permission for
-  // update over cellular is set to false or does not exist, update over
-  // cellular is allowed as update target matches the omaha response.
-  OmahaResponse response;
-  MockConnectionManager mock_cm;
-  // A version same as the version in omaha response.
-  string new_version = fake_update_response_.version;
-  // A size same as the size in omaha response.
-  int64_t new_size = fake_update_response_.size;
-
-  fake_prefs_.SetString(kPrefsUpdateOverCellularTargetVersion, new_version);
-  fake_prefs_.SetInt64(kPrefsUpdateOverCellularTargetSize, new_size);
-  fake_system_state_.set_connection_manager(&mock_cm);
-
-  EXPECT_CALL(mock_cm, GetConnectionProperties(_, _))
-      .WillRepeatedly(
-          DoAll(SetArgPointee<0>(ConnectionType::kCellular),
-                SetArgPointee<1>(ConnectionTethering::kUnknown),
-                Return(true)));
-  EXPECT_CALL(mock_cm, IsAllowedConnectionTypesForUpdateSet())
-      .WillRepeatedly(Return(false));
-  EXPECT_CALL(mock_cm, IsUpdateAllowedOver(ConnectionType::kCellular, _))
-      .WillRepeatedly(Return(true));
-
-  ASSERT_TRUE(
-      TestUpdateCheck(nullptr,  // request_params
-                      fake_update_response_.GetUpdateResponse(),
-                      -1,
-                      false,  // ping_only
-                      ErrorCode::kSuccess,
-                      metrics::CheckResult::kUpdateAvailable,
-                      metrics::CheckReaction::kUpdating,
-                      metrics::DownloadErrorCode::kUnset,
-                      &response,
-                      nullptr));
-  EXPECT_TRUE(response.update_exists);
-}
-
->>>>>>> 840703a4
 TEST_F(OmahaRequestActionTest, ValidUpdateBlockedByRollback) {
   string rollback_version = "1234.0.0";
   OmahaResponse response;
