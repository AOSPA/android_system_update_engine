//
// Copyright (C) 2015 The Android Open Source Project
//
// Licensed under the Apache License, Version 2.0 (the "License");
// you may not use this file except in compliance with the License.
// You may obtain a copy of the License at
//
//      http://www.apache.org/licenses/LICENSE-2.0
//
// Unless required by applicable law or agreed to in writing, software
// distributed under the License is distributed on an "AS IS" BASIS,
// WITHOUT WARRANTIES OR CONDITIONS OF ANY KIND, either express or implied.
// See the License for the specific language governing permissions and
// limitations under the License.
//

#include "update_engine/boot_control_chromeos.h"

#include <memory>
#include <string>
#include <utility>
#include <vector>

#include <base/bind.h>
#include <base/files/file_path.h>
#include <base/files/file_util.h>
#include <base/strings/string_split.h>
#include <base/strings/string_util.h>
#include <chromeos/constants/imageloader.h>
#include <rootdev/rootdev.h>

extern "C" {
#include <vboot/vboot_host.h>
}

#include "update_engine/common/boot_control.h"
#include "update_engine/common/dynamic_partition_control_stub.h"
#include "update_engine/common/subprocess.h"
#include "update_engine/common/utils.h"

using std::string;
using std::vector;

namespace {

const char* kChromeOSPartitionNameKernel = "kernel";
const char* kChromeOSPartitionNameRoot = "root";
const char* kAndroidPartitionNameKernel = "boot";
const char* kAndroidPartitionNameRoot = "system";

const char kPartitionNamePrefixDlc[] = "dlc";
const char kPartitionNameDlcA[] = "dlc_a";
const char kPartitionNameDlcB[] = "dlc_b";
const char kPartitionNameDlcImage[] = "dlc.img";

// Returns the currently booted rootfs partition. "/dev/sda3", for example.
string GetBootDevice() {
  char boot_path[PATH_MAX];
  // Resolve the boot device path fully, including dereferencing through
  // dm-verity.
  int ret = rootdev(boot_path, sizeof(boot_path), true, false);
  if (ret < 0) {
    LOG(ERROR) << "rootdev failed to find the root device";
    return "";
  }
  LOG_IF(WARNING, ret > 0) << "rootdev found a device name with no device node";

  // This local variable is used to construct the return string and is not
  // passed around after use.
  return boot_path;
}

// ExecCallback called when the execution of setgoodkernel finishes. Notifies
// the caller of MarkBootSuccessfullAsync() by calling |callback| with the
// result.
void OnMarkBootSuccessfulDone(base::Callback<void(bool)> callback,
                              int return_code,
                              const string& output) {
  callback.Run(return_code == 0);
}

}  // namespace

namespace chromeos_update_engine {

namespace boot_control {

// Factory defined in boot_control.h.
std::unique_ptr<BootControlInterface> CreateBootControl() {
  std::unique_ptr<BootControlChromeOS> boot_control_chromeos(
      new BootControlChromeOS());
  if (!boot_control_chromeos->Init()) {
    LOG(ERROR) << "Ignoring BootControlChromeOS failure. We won't run updates.";
  }
  return std::move(boot_control_chromeos);
}

}  // namespace boot_control

bool BootControlChromeOS::Init() {
  string boot_device = GetBootDevice();
  if (boot_device.empty())
    return false;

  int partition_num;
  if (!utils::SplitPartitionName(boot_device, &boot_disk_name_, &partition_num))
    return false;

  // All installed Chrome OS devices have two slots. We don't update removable
  // devices, so we will pretend we have only one slot in that case.
  if (IsRemovableDevice(boot_disk_name_)) {
    LOG(INFO)
        << "Booted from a removable device, pretending we have only one slot.";
    num_slots_ = 1;
  } else {
    // TODO(deymo): Look at the actual number of slots reported in the GPT.
    num_slots_ = 2;
  }

  // Search through the slots to see which slot has the partition_num we booted
  // from. This should map to one of the existing slots, otherwise something is
  // very wrong.
  current_slot_ = 0;
  while (current_slot_ < num_slots_ &&
         partition_num !=
             GetPartitionNumber(kChromeOSPartitionNameRoot, current_slot_)) {
    current_slot_++;
  }
  if (current_slot_ >= num_slots_) {
    LOG(ERROR) << "Couldn't find the slot number corresponding to the "
               << "partition " << boot_device << ", number of slots: "
               << num_slots_ << ". This device is not updateable.";
    num_slots_ = 1;
    current_slot_ = BootControlInterface::kInvalidSlot;
    return false;
  }

  dynamic_partition_control_.reset(new DynamicPartitionControlStub());

  LOG(INFO) << "Booted from slot " << current_slot_ << " (slot "
            << SlotName(current_slot_) << ") of " << num_slots_
            << " slots present on disk " << boot_disk_name_;
  return true;
}

unsigned int BootControlChromeOS::GetNumSlots() const {
  return num_slots_;
}

BootControlInterface::Slot BootControlChromeOS::GetCurrentSlot() const {
  return current_slot_;
}

<<<<<<< HEAD
bool BootControlChromeOS::GetPartitionDevice(const std::string& partition_name,
                                             BootControlInterface::Slot slot,
                                             bool not_in_payload,
                                             std::string* device,
                                             bool* is_dynamic) const {
=======
bool BootControlChromeOS::ParseDlcPartitionName(
    const std::string partition_name,
    std::string* dlc_id,
    std::string* dlc_package) const {
  CHECK_NE(dlc_id, nullptr);
  CHECK_NE(dlc_package, nullptr);

  vector<string> tokens = base::SplitString(
      partition_name, "/", base::TRIM_WHITESPACE, base::SPLIT_WANT_ALL);
  if (tokens.size() != 3 || tokens[0] != kPartitionNamePrefixDlc) {
    LOG(ERROR) << "DLC partition name (" << partition_name
               << ") is not well formatted.";
    return false;
  }
  if (tokens[1].empty() || tokens[2].empty()) {
    LOG(ERROR) << " partition name does not contain valid DLC ID (" << tokens[1]
               << ") or package (" << tokens[2] << ")";
    return false;
  }

  *dlc_id = tokens[1];
  *dlc_package = tokens[2];
  return true;
}

bool BootControlChromeOS::GetPartitionDevice(const string& partition_name,
                                             unsigned int slot,
                                             string* device) const {
>>>>>>> 694eeb0d
  // Partition name prefixed with |kPartitionNamePrefixDlc| is a DLC module.
  if (base::StartsWith(partition_name,
                       kPartitionNamePrefixDlc,
                       base::CompareCase::SENSITIVE)) {
    string dlc_id, dlc_package;
    if (!ParseDlcPartitionName(partition_name, &dlc_id, &dlc_package))
      return false;

    *device = base::FilePath(imageloader::kDlcImageRootpath)
                  .Append(dlc_id)
                  .Append(dlc_package)
                  .Append(slot == 0 ? kPartitionNameDlcA : kPartitionNameDlcB)
                  .Append(kPartitionNameDlcImage)
                  .value();
    return true;
  }
  int partition_num = GetPartitionNumber(partition_name, slot);
  if (partition_num < 0)
    return false;

  string part_device = utils::MakePartitionName(boot_disk_name_, partition_num);
  if (part_device.empty())
    return false;

  *device = part_device;
  if (is_dynamic) {
    *is_dynamic = false;
  }
  return true;
}

bool BootControlChromeOS::GetPartitionDevice(const string& partition_name,
                                             BootControlInterface::Slot slot,
                                             string* device) const {
  return GetPartitionDevice(partition_name, slot, false, device, nullptr);
}

bool BootControlChromeOS::IsSlotBootable(Slot slot) const {
  int partition_num = GetPartitionNumber(kChromeOSPartitionNameKernel, slot);
  if (partition_num < 0)
    return false;

  CgptAddParams params;
  memset(&params, '\0', sizeof(params));
  params.drive_name = const_cast<char*>(boot_disk_name_.c_str());
  params.partition = partition_num;

  int retval = CgptGetPartitionDetails(&params);
  if (retval != CGPT_OK)
    return false;

  return params.successful || params.tries > 0;
}

bool BootControlChromeOS::MarkSlotUnbootable(Slot slot) {
  LOG(INFO) << "Marking slot " << SlotName(slot) << " unbootable";

  if (slot == current_slot_) {
    LOG(ERROR) << "Refusing to mark current slot as unbootable.";
    return false;
  }

  int partition_num = GetPartitionNumber(kChromeOSPartitionNameKernel, slot);
  if (partition_num < 0)
    return false;

  CgptAddParams params;
  memset(&params, 0, sizeof(params));

  params.drive_name = const_cast<char*>(boot_disk_name_.c_str());
  params.partition = partition_num;

  params.successful = false;
  params.set_successful = true;

  params.tries = 0;
  params.set_tries = true;

  int retval = CgptSetAttributes(&params);
  if (retval != CGPT_OK) {
    LOG(ERROR) << "Marking kernel unbootable failed.";
    return false;
  }

  return true;
}

bool BootControlChromeOS::SetActiveBootSlot(Slot slot) {
  LOG(INFO) << "Marking slot " << SlotName(slot) << " active.";

  int partition_num = GetPartitionNumber(kChromeOSPartitionNameKernel, slot);
  if (partition_num < 0)
    return false;

  CgptPrioritizeParams prio_params;
  memset(&prio_params, 0, sizeof(prio_params));

  prio_params.drive_name = const_cast<char*>(boot_disk_name_.c_str());
  prio_params.set_partition = partition_num;

  prio_params.max_priority = 0;

  int retval = CgptPrioritize(&prio_params);
  if (retval != CGPT_OK) {
    LOG(ERROR) << "Unable to set highest priority for slot " << SlotName(slot)
               << " (partition " << partition_num << ").";
    return false;
  }

  CgptAddParams add_params;
  memset(&add_params, 0, sizeof(add_params));

  add_params.drive_name = const_cast<char*>(boot_disk_name_.c_str());
  add_params.partition = partition_num;

  add_params.tries = 6;
  add_params.set_tries = true;

  retval = CgptSetAttributes(&add_params);
  if (retval != CGPT_OK) {
    LOG(ERROR) << "Unable to set NumTriesLeft to " << add_params.tries
               << " for slot " << SlotName(slot) << " (partition "
               << partition_num << ").";
    return false;
  }

  return true;
}

bool BootControlChromeOS::MarkBootSuccessfulAsync(
    base::Callback<void(bool)> callback) {
  return Subprocess::Get().Exec(
             {"/usr/sbin/chromeos-setgoodkernel"},
             base::Bind(&OnMarkBootSuccessfulDone, callback)) != 0;
}

// static
string BootControlChromeOS::SysfsBlockDevice(const string& device) {
  base::FilePath device_path(device);
  if (device_path.DirName().value() != "/dev") {
    return "";
  }
  return base::FilePath("/sys/block").Append(device_path.BaseName()).value();
}

// static
bool BootControlChromeOS::IsRemovableDevice(const string& device) {
  string sysfs_block = SysfsBlockDevice(device);
  string removable;
  if (sysfs_block.empty() ||
      !base::ReadFileToString(base::FilePath(sysfs_block).Append("removable"),
                              &removable)) {
    return false;
  }
  base::TrimWhitespaceASCII(removable, base::TRIM_ALL, &removable);
  return removable == "1";
}

int BootControlChromeOS::GetPartitionNumber(
    const string partition_name, BootControlInterface::Slot slot) const {
  if (slot >= num_slots_) {
    LOG(ERROR) << "Invalid slot number: " << slot << ", we only have "
               << num_slots_ << " slot(s)";
    return -1;
  }

  // In Chrome OS, the partition numbers are hard-coded:
  //   KERNEL-A=2, ROOT-A=3, KERNEL-B=4, ROOT-B=4, ...
  // To help compatibility between different we accept both lowercase and
  // uppercase names in the ChromeOS or Brillo standard names.
  // See http://www.chromium.org/chromium-os/chromiumos-design-docs/disk-format
  string partition_lower = base::ToLowerASCII(partition_name);
  int base_part_num = 2 + 2 * slot;
  if (partition_lower == kChromeOSPartitionNameKernel ||
      partition_lower == kAndroidPartitionNameKernel)
    return base_part_num + 0;
  if (partition_lower == kChromeOSPartitionNameRoot ||
      partition_lower == kAndroidPartitionNameRoot)
    return base_part_num + 1;
  LOG(ERROR) << "Unknown Chrome OS partition name \"" << partition_name << "\"";
  return -1;
}

bool BootControlChromeOS::IsSlotMarkedSuccessful(Slot slot) const {
  LOG(ERROR) << __func__ << " not supported.";
  return false;
}

DynamicPartitionControlInterface*
BootControlChromeOS::GetDynamicPartitionControl() {
  return dynamic_partition_control_.get();
}

}  // namespace chromeos_update_engine<|MERGE_RESOLUTION|>--- conflicted
+++ resolved
@@ -151,13 +151,6 @@
   return current_slot_;
 }
 
-<<<<<<< HEAD
-bool BootControlChromeOS::GetPartitionDevice(const std::string& partition_name,
-                                             BootControlInterface::Slot slot,
-                                             bool not_in_payload,
-                                             std::string* device,
-                                             bool* is_dynamic) const {
-=======
 bool BootControlChromeOS::ParseDlcPartitionName(
     const std::string partition_name,
     std::string* dlc_id,
@@ -183,10 +176,11 @@
   return true;
 }
 
-bool BootControlChromeOS::GetPartitionDevice(const string& partition_name,
-                                             unsigned int slot,
-                                             string* device) const {
->>>>>>> 694eeb0d
+bool BootControlChromeOS::GetPartitionDevice(const std::string& partition_name,
+                                             BootControlInterface::Slot slot,
+                                             bool not_in_payload,
+                                             std::string* device,
+                                             bool* is_dynamic) const {
   // Partition name prefixed with |kPartitionNamePrefixDlc| is a DLC module.
   if (base::StartsWith(partition_name,
                        kPartitionNamePrefixDlc,
