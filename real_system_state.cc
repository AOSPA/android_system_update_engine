//
// Copyright (C) 2012 The Android Open Source Project
//
// Licensed under the Apache License, Version 2.0 (the "License");
// you may not use this file except in compliance with the License.
// You may obtain a copy of the License at
//
//      http://www.apache.org/licenses/LICENSE-2.0
//
// Unless required by applicable law or agreed to in writing, software
// distributed under the License is distributed on an "AS IS" BASIS,
// WITHOUT WARRANTIES OR CONDITIONS OF ANY KIND, either express or implied.
// See the License for the specific language governing permissions and
// limitations under the License.
//

#include "update_engine/real_system_state.h"

#include <string>

#include <base/bind.h>
#include <base/files/file_util.h>
#include <base/location.h>
#include <base/time/time.h>
#include <brillo/make_unique_ptr.h>
#include <brillo/message_loops/message_loop.h>
<<<<<<< HEAD
#include <chromeos/dbus/service_constants.h>
=======
#if USE_LIBCROS
#include <chromeos/dbus/service_constants.h>
#endif  // USE_LIBCROS
>>>>>>> e5f6f257

#include "update_engine/common/boot_control.h"
#include "update_engine/common/boot_control_stub.h"
#include "update_engine/common/constants.h"
#include "update_engine/common/hardware.h"
#include "update_engine/common/utils.h"
#if USE_DBUS
#include "update_engine/dbus_connection.h"
#endif  // USE_DBUS
#include "update_engine/update_manager/state_factory.h"

using brillo::MessageLoop;

namespace chromeos_update_engine {

<<<<<<< HEAD
RealSystemState::RealSystemState(const scoped_refptr<dbus::Bus>& bus)
    : debugd_proxy_(bus),
      libcros_proxy_(bus, chromeos::kLibCrosServiceName),
      network_proxy_service_proxy_(bus, chromeos::kNetworkProxyServiceName),
      power_manager_proxy_(bus),
      session_manager_proxy_(bus),
      shill_proxy_(bus) {
}

=======
>>>>>>> e5f6f257
RealSystemState::~RealSystemState() {
  // Prevent any DBus communication from UpdateAttempter when shutting down the
  // daemon.
  if (update_attempter_)
    update_attempter_->ClearObservers();
}

bool RealSystemState::Initialize() {
  metrics_lib_.Init();

  boot_control_ = boot_control::CreateBootControl();
  if (!boot_control_) {
    LOG(WARNING) << "Unable to create BootControl instance, using stub "
                 << "instead. All update attempts will fail.";
    boot_control_ = brillo::make_unique_ptr(new BootControlStub());
  }

  hardware_ = hardware::CreateHardware();
  if (!hardware_) {
    LOG(ERROR) << "Error intializing the HardwareInterface.";
    return false;
  }

#if USE_LIBCROS
  libcros_proxy_.reset(new org::chromium::LibCrosServiceInterfaceProxy(
      DBusConnection::Get()->GetDBus(), chromeos::kLibCrosServiceName));
  network_proxy_service_proxy_.reset(
      new org::chromium::NetworkProxyServiceInterfaceProxy(
          DBusConnection::Get()->GetDBus(),
          chromeos::kNetworkProxyServiceName));
#endif  // USE_LIBCROS

  LOG_IF(INFO, !hardware_->IsNormalBootMode()) << "Booted in dev mode.";
  LOG_IF(INFO, !hardware_->IsOfficialBuild()) << "Booted non-official build.";

  connection_manager_ = connection_manager::CreateConnectionManager(this);
  if (!connection_manager_) {
    LOG(ERROR) << "Error intializing the ConnectionManagerInterface.";
    return false;
  }

  power_manager_ = power_manager::CreatePowerManager();
  if (!power_manager_) {
    LOG(ERROR) << "Error intializing the PowerManagerInterface.";
    return false;
  }

  // Initialize standard and powerwash-safe prefs.
  base::FilePath non_volatile_path;
  // TODO(deymo): Fall back to in-memory prefs if there's no physical directory
  // available.
  if (!hardware_->GetNonVolatileDirectory(&non_volatile_path)) {
    LOG(ERROR) << "Failed to get a non-volatile directory.";
    return false;
  }
  Prefs* prefs;
  prefs_.reset(prefs = new Prefs());
  if (!prefs->Init(non_volatile_path.Append(kPrefsSubDirectory))) {
    LOG(ERROR) << "Failed to initialize preferences.";
    return false;
  }

  base::FilePath powerwash_safe_path;
  if (!hardware_->GetPowerwashSafeDirectory(&powerwash_safe_path)) {
    // TODO(deymo): Fall-back to in-memory prefs if there's no powerwash-safe
    // directory, or disable powerwash feature.
    powerwash_safe_path = non_volatile_path.Append("powerwash-safe");
    LOG(WARNING) << "No powerwash-safe directory, using non-volatile one.";
  }
  powerwash_safe_prefs_.reset(prefs = new Prefs());
  if (!prefs->Init(
          powerwash_safe_path.Append(kPowerwashSafePrefsSubDirectory))) {
    LOG(ERROR) << "Failed to initialize powerwash preferences.";
    return false;
  }

  // Check the system rebooted marker file.
  std::string boot_id;
  if (utils::GetBootId(&boot_id)) {
    std::string prev_boot_id;
    system_rebooted_ = (!prefs_->GetString(kPrefsBootId, &prev_boot_id) ||
                        prev_boot_id != boot_id);
    prefs_->SetString(kPrefsBootId, boot_id);
  } else {
    LOG(WARNING) << "Couldn't detect the bootid, assuming system was rebooted.";
    system_rebooted_ = true;
  }

  // Initialize the OmahaRequestParams with the default settings. These settings
  // will be re-initialized before every request using the actual request
  // options. This initialization here pre-loads current channel and version, so
  // the DBus service can access it.
  if (!request_params_.Init("", "", false)) {
    LOG(WARNING) << "Ignoring OmahaRequestParams initialization error. Some "
                    "features might not work properly.";
  }

  certificate_checker_.reset(
      new CertificateChecker(prefs_.get(), &openssl_wrapper_));
  certificate_checker_->Init();

#if USE_LIBCROS
  org::chromium::NetworkProxyServiceInterfaceProxyInterface* net_proxy =
      network_proxy_service_proxy_.get();
  org::chromium::LibCrosServiceInterfaceProxyInterface* libcros_proxy =
      libcros_proxy_.get();
#else
  org::chromium::NetworkProxyServiceInterfaceProxyInterface* net_proxy =
      nullptr;
  org::chromium::LibCrosServiceInterfaceProxyInterface* libcros_proxy =
      nullptr;
#endif  // USE_LIBCROS

  // Initialize the UpdateAttempter before the UpdateManager.
  update_attempter_.reset(new UpdateAttempter(this, certificate_checker_.get(),
<<<<<<< HEAD
                                              &network_proxy_service_proxy_,
                                              &debugd_proxy_));
=======
                                              net_proxy));
>>>>>>> e5f6f257
  update_attempter_->Init();

  // Initialize the Update Manager using the default state factory.
  chromeos_update_manager::State* um_state =
      chromeos_update_manager::DefaultStateFactory(
          &policy_provider_, libcros_proxy, this);
  if (!um_state) {
    LOG(ERROR) << "Failed to initialize the Update Manager.";
    return false;
  }
  update_manager_.reset(
      new chromeos_update_manager::UpdateManager(
          &clock_, base::TimeDelta::FromSeconds(5),
          base::TimeDelta::FromHours(12), um_state));

  // The P2P Manager depends on the Update Manager for its initialization.
  p2p_manager_.reset(P2PManager::Construct(
          nullptr, &clock_, update_manager_.get(), "cros_au",
          kMaxP2PFilesToKeep, base::TimeDelta::FromDays(kMaxP2PFileAgeDays)));

  if (!payload_state_.Initialize(this)) {
    LOG(ERROR) << "Failed to initialize the payload state object.";
    return false;
  }

  // All is well. Initialization successful.
  return true;
}

bool RealSystemState::StartUpdater() {
  // Initiate update checks.
  update_attempter_->ScheduleUpdates();

  // Update boot flags after 45 seconds.
  MessageLoop::current()->PostDelayedTask(
      FROM_HERE,
      base::Bind(&UpdateAttempter::UpdateBootFlags,
                 base::Unretained(update_attempter_.get())),
      base::TimeDelta::FromSeconds(45));

  // Broadcast the update engine status on startup to ensure consistent system
  // state on crashes.
  MessageLoop::current()->PostTask(FROM_HERE, base::Bind(
      &UpdateAttempter::BroadcastStatus,
      base::Unretained(update_attempter_.get())));

  // Run the UpdateEngineStarted() method on |update_attempter|.
  MessageLoop::current()->PostTask(FROM_HERE, base::Bind(
      &UpdateAttempter::UpdateEngineStarted,
      base::Unretained(update_attempter_.get())));
  return true;
}

void RealSystemState::AddObserver(ServiceObserverInterface* observer) {
  CHECK(update_attempter_.get());
  update_attempter_->AddObserver(observer);
}

void RealSystemState::RemoveObserver(ServiceObserverInterface* observer) {
  CHECK(update_attempter_.get());
  update_attempter_->RemoveObserver(observer);
}

}  // namespace chromeos_update_engine<|MERGE_RESOLUTION|>--- conflicted
+++ resolved
@@ -24,13 +24,9 @@
 #include <base/time/time.h>
 #include <brillo/make_unique_ptr.h>
 #include <brillo/message_loops/message_loop.h>
-<<<<<<< HEAD
-#include <chromeos/dbus/service_constants.h>
-=======
 #if USE_LIBCROS
 #include <chromeos/dbus/service_constants.h>
 #endif  // USE_LIBCROS
->>>>>>> e5f6f257
 
 #include "update_engine/common/boot_control.h"
 #include "update_engine/common/boot_control_stub.h"
@@ -46,18 +42,6 @@
 
 namespace chromeos_update_engine {
 
-<<<<<<< HEAD
-RealSystemState::RealSystemState(const scoped_refptr<dbus::Bus>& bus)
-    : debugd_proxy_(bus),
-      libcros_proxy_(bus, chromeos::kLibCrosServiceName),
-      network_proxy_service_proxy_(bus, chromeos::kNetworkProxyServiceName),
-      power_manager_proxy_(bus),
-      session_manager_proxy_(bus),
-      shill_proxy_(bus) {
-}
-
-=======
->>>>>>> e5f6f257
 RealSystemState::~RealSystemState() {
   // Prevent any DBus communication from UpdateAttempter when shutting down the
   // daemon.
@@ -173,12 +157,7 @@
 
   // Initialize the UpdateAttempter before the UpdateManager.
   update_attempter_.reset(new UpdateAttempter(this, certificate_checker_.get(),
-<<<<<<< HEAD
-                                              &network_proxy_service_proxy_,
-                                              &debugd_proxy_));
-=======
                                               net_proxy));
->>>>>>> e5f6f257
   update_attempter_->Init();
 
   // Initialize the Update Manager using the default state factory.
