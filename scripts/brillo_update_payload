#!/bin/bash

#
# Copyright (C) 2015 The Android Open Source Project
#
# Licensed under the Apache License, Version 2.0 (the "License");
# you may not use this file except in compliance with the License.
# You may obtain a copy of the License at
#
#      http://www.apache.org/licenses/LICENSE-2.0
#
# Unless required by applicable law or agreed to in writing, software
# distributed under the License is distributed on an "AS IS" BASIS,
# WITHOUT WARRANTIES OR CONDITIONS OF ANY KIND, either express or implied.
# See the License for the specific language governing permissions and
# limitations under the License.
#

# Script to generate a Brillo update for use by the update engine.
#
# usage: brillo_update_payload COMMAND [ARGS]
# The following commands are supported:
#  generate    generate an unsigned payload
#  hash        generate a payload or metadata hash
#  sign        generate a signed payload
#  properties  generate a properties file from a payload
#  verify      verify a payload by recreating a target image.
#  check       verify a payload using paycheck (static testing)
#
#  Generate command arguments:
#  --payload             generated unsigned payload output file
#  --source_image        if defined, generate a delta payload from the specified
#                        image to the target_image
#  --target_image        the target image that should be sent to clients
#  --metadata_size_file  if defined, generate a file containing the size of the
#                        payload metadata in bytes to the specified file
#
#  Hash command arguments:
#  --unsigned_payload    the input unsigned payload to generate the hash from
#  --signature_size      signature sizes in bytes in the following format:
#                        "size1:size2[:...]"
#  --payload_hash_file   if defined, generate a payload hash and output to the
#                        specified file
#  --metadata_hash_file  if defined, generate a metadata hash and output to the
#                        specified file
#
#  Sign command arguments:
#  --unsigned_payload        the input unsigned payload to insert the signatures
#  --payload                 the output signed payload
#  --signature_size          signature sizes in bytes in the following format:
#                            "size1:size2[:...]"
#  --payload_signature_file  the payload signature files in the following
#                            format:
#                            "payload_signature1:payload_signature2[:...]"
#  --metadata_signature_file the metadata signature files in the following
#                            format:
#                            "metadata_signature1:metadata_signature2[:...]"
#  --metadata_size_file      if defined, generate a file containing the size of
#                            the signed payload metadata in bytes to the
#                            specified file
#  Note that the number of signature sizes and payload signatures have to match.
#
#  Properties command arguments:
#  --payload                 the input signed or unsigned payload
#  --properties_file         the output path where to write the properties, or
#                            '-' for stdout.
#  Verify command arguments:
#  --payload             payload input file
#  --source_image        verify payload to the specified source image.
#  --target_image        the target image to verify upon.
#
#  Check command arguments:
#     Symmetrical with the verify command.


# Exit codes:
EX_UNSUPPORTED_DELTA=100

warn() {
  echo "brillo_update_payload: warning: $*" >&2
}

die() {
  echo "brillo_update_payload: error: $*" >&2
  exit 1
}

# Loads shflags. We first look at the default install location; then look for
# crosutils (chroot); finally check our own directory.
load_shflags() {
  local my_dir="$(dirname "$(readlink -f "$0")")"
  local path
  for path in /usr/share/misc {/usr/lib/crosutils,"${my_dir}"}/lib/shflags; do
    if [[ -r "${path}/shflags" ]]; then
      . "${path}/shflags" || die "Could not load ${path}/shflags."
      return
    fi
  done
  die "Could not find shflags."
}

load_shflags

HELP_GENERATE="generate: Generate an unsigned update payload."
HELP_HASH="hash: Generate the hashes of the unsigned payload and metadata used \
for signing."
HELP_SIGN="sign: Insert the signatures into the unsigned payload."
HELP_PROPERTIES="properties: Extract payload properties to a file."
HELP_VERIFY="verify: Verify a (signed) update payload using delta_generator."
HELP_CHECK="check: Check a (signed) update payload using paycheck (static \
testing)."

usage() {
  echo "Supported commands:"
  echo
  echo "${HELP_GENERATE}"
  echo "${HELP_HASH}"
  echo "${HELP_SIGN}"
  echo "${HELP_PROPERTIES}"
  echo "${HELP_VERIFY}"
  echo "${HELP_CHECK}"
  echo
  echo "Use: \"$0 <command> --help\" for more options."
}

# Check that a command is specified.
if [[ $# -lt 1 ]]; then
  echo "Please specify a command [generate|hash|sign|properties|verify|check]"
  exit 1
fi

# Parse command.
COMMAND="${1:-}"
shift

case "${COMMAND}" in
  generate)
    FLAGS_HELP="${HELP_GENERATE}"
    ;;

  hash)
    FLAGS_HELP="${HELP_HASH}"
    ;;

  sign)
    FLAGS_HELP="${HELP_SIGN}"
    ;;

  properties)
    FLAGS_HELP="${HELP_PROPERTIES}"
    ;;

  verify)
    FLAGS_HELP="${HELP_VERIFY}"
    ;;

  check)
    FLAGS_HELP="${HELP_CHECK}"
    ;;

  *)
    echo "Unrecognized command: \"${COMMAND}\"" >&2
    usage >&2
    exit 1
    ;;
esac

# Flags
FLAGS_HELP="Usage: $0 ${COMMAND} [flags]
${FLAGS_HELP}"

if [[ "${COMMAND}" == "generate" ]]; then
  DEFINE_string payload "" \
    "Path to output the generated unsigned payload file."
  DEFINE_string target_image "" \
    "Path to the target image that should be sent to clients."
  DEFINE_string source_image "" \
    "Optional: Path to a source image. If specified, this makes a delta update."
  DEFINE_string metadata_size_file "" \
    "Optional: Path to output metadata size."
  DEFINE_string max_timestamp "" \
    "Optional: The maximum unix timestamp of the OS allowed to apply this \
payload, should be set to a number higher than the build timestamp of the \
system running on the device, 0 if not specified."
fi
if [[ "${COMMAND}" == "hash" || "${COMMAND}" == "sign" ]]; then
  DEFINE_string unsigned_payload "" "Path to the input unsigned payload."
  DEFINE_string signature_size "" \
    "Signature sizes in bytes in the following format: size1:size2[:...]"
fi
if [[ "${COMMAND}" == "hash" ]]; then
  DEFINE_string metadata_hash_file "" \
    "Optional: Path to output metadata hash file."
  DEFINE_string payload_hash_file "" \
    "Optional: Path to output payload hash file."
fi
if [[ "${COMMAND}" == "sign" ]]; then
  DEFINE_string payload "" \
    "Path to output the generated unsigned payload file."
  DEFINE_string metadata_signature_file "" \
    "The metatada signatures in the following format: \
metadata_signature1:metadata_signature2[:...]"
  DEFINE_string payload_signature_file "" \
    "The payload signatures in the following format: \
payload_signature1:payload_signature2[:...]"
  DEFINE_string metadata_size_file "" \
    "Optional: Path to output metadata size."
fi
if [[ "${COMMAND}" == "properties" ]]; then
  DEFINE_string payload "" \
    "Path to the input signed or unsigned payload file."
  DEFINE_string properties_file "-" \
    "Path to output the extracted property files. If '-' is passed stdout will \
be used."
fi
if [[ "${COMMAND}" == "verify" || "${COMMAND}" == "check" ]]; then
  DEFINE_string payload "" \
    "Path to the input payload file."
  DEFINE_string target_image "" \
    "Path to the target image to verify upon."
  DEFINE_string source_image "" \
    "Optional: Path to a source image. If specified, the delta update is \
applied to this."
fi

DEFINE_string work_dir "${TMPDIR:-/tmp}" "Where to dump temporary files."

# Parse command line flag arguments
FLAGS "$@" || exit 1
eval set -- "${FLAGS_ARGV}"
set -e

# Override the TMPDIR with the passed work_dir flags, which anyway defaults to
# ${TMPDIR}.
TMPDIR="${FLAGS_work_dir}"
export TMPDIR

# Associative arrays from partition name to file in the source and target
# images. The size of the updated area must be the size of the file.
declare -A SRC_PARTITIONS
declare -A DST_PARTITIONS

# Associative arrays for the .map files associated with each src/dst partition
# file in SRC_PARTITIONS and DST_PARTITIONS.
declare -A SRC_PARTITIONS_MAP
declare -A DST_PARTITIONS_MAP

# List of partition names in order.
declare -a PARTITIONS_ORDER

# A list of temporary files to remove during cleanup.
CLEANUP_FILES=()

# Global options to force the version of the payload.
FORCE_MAJOR_VERSION=""
FORCE_MINOR_VERSION=""

# Path to the postinstall config file in target image if exists.
POSTINSTALL_CONFIG_FILE=""

# Path to the dynamic partition info file in target image if exists.
DYNAMIC_PARTITION_INFO_FILE=""

# read_option_int <file.txt> <option_key> [default_value]
#
# Reads the unsigned integer value associated with |option_key| in a key=value
# file |file.txt|. Prints the read value if found and valid, otherwise prints
# the |default_value|.
read_option_uint() {
  local file_txt="$1"
  local option_key="$2"
  local default_value="${3:-}"
  local value
  if value=$(look "${option_key}=" "${file_txt}" | tail -n 1); then
    if value=$(echo "${value}" | cut -f 2- -d "=" | grep -E "^[0-9]+$"); then
      echo "${value}"
      return
    fi
  fi
  echo "${default_value}"
}

# truncate_file <file_path> <file_size>
#
# Truncate the given |file_path| to |file_size| using python.
# The truncate binary might not be available.
truncate_file() {
  local file_path="$1"
  local file_size="$2"
  python -c "open(\"${file_path}\", 'a').truncate(${file_size})"
}

# Create a temporary file in the work_dir with an optional pattern name.
# Prints the name of the newly created file.
create_tempfile() {
  local pattern="${1:-tempfile.XXXXXX}"
  mktemp --tmpdir="${FLAGS_work_dir}" "${pattern}"
}

cleanup() {
  local err=""
  rm -f "${CLEANUP_FILES[@]}" || err=1

  # If we are cleaning up after an error, or if we got an error during
  # cleanup (even if we eventually succeeded) return a non-zero exit
  # code. This triggers additional logging in most environments that call
  # this script.
  if [[ -n "${err}" ]]; then
    die "Cleanup encountered an error."
  fi
}

cleanup_on_error() {
  trap - INT TERM ERR EXIT
  cleanup
  die "Cleanup success after an error."
}

cleanup_on_exit() {
  trap - INT TERM ERR EXIT
  cleanup
}

trap cleanup_on_error INT TERM ERR
trap cleanup_on_exit EXIT


# extract_image <image> <partitions_array> [partitions_order]
#
# Detect the format of the |image| file and extract its updatable partitions
# into new temporary files. Add the list of partition names and its files to the
# associative array passed in |partitions_array|. If |partitions_order| is
# passed, set it to list of partition names in order.
extract_image() {
  local image="$1"

  # Brillo images are zip files. We detect the 4-byte magic header of the zip
  # file.
  local magic=$(xxd -p -l4 "${image}")
  if [[ "${magic}" == "504b0304" ]]; then
    echo "Detected .zip file, extracting Brillo image."
    extract_image_brillo "$@"
    return
  fi

  # Chrome OS images are GPT partitioned disks. We should have the cgpt binary
  # bundled here and we will use it to extract the partitions, so the GPT
  # headers must be valid.
  if cgpt show -q -n "${image}" >/dev/null; then
    echo "Detected GPT image, extracting Chrome OS image."
    extract_image_cros "$@"
    return
  fi

  die "Couldn't detect the image format of ${image}"
}

# extract_image_cros <image.bin> <partitions_array> [partitions_order]
#
# Extract Chromium OS recovery images into new temporary files.
extract_image_cros() {
  local image="$1"
  local partitions_array="$2"
  local partitions_order="${3:-}"

  local kernel root
  kernel=$(create_tempfile "kernel.bin.XXXXXX")
  CLEANUP_FILES+=("${kernel}")
  root=$(create_tempfile "root.bin.XXXXXX")
  CLEANUP_FILES+=("${root}")

  cros_generate_update_payload --extract \
    --image "${image}" \
    --kern_path "${kernel}" --root_path "${root}" \
    --work_dir "${FLAGS_work_dir}" --outside_chroot

  # Chrome OS uses major_version 1 payloads for all versions, even if the
  # updater supports a newer major version.
  FORCE_MAJOR_VERSION="1"

  eval ${partitions_array}[kernel]=\""${kernel}"\"
  eval ${partitions_array}[root]=\""${root}"\"

  if [[ -n "${partitions_order}" ]]; then
    eval "${partitions_order}=( \"root\" \"kernel\" )"
  fi

  local part varname
  for part in kernel root; do
    varname="${partitions_array}[${part}]"
    printf "md5sum of %s: " "${varname}"
    md5sum "${!varname}"
  done
}

# extract_partition_brillo <target_files.zip> <partitions_array> <partition>
#     <part_file> <part_map_file>
#
# Extract the <partition> from target_files zip file into <part_file> and its
# map file into <part_map_file>.
extract_partition_brillo() {
  local image="$1"
  local partitions_array="$2"
  local part="$3"
  local part_file="$4"
  local part_map_file="$5"

  # For each partition, we in turn look for its image file under IMAGES/ and
  # RADIO/ in the given target_files zip file.
  local path path_in_zip
  for path in IMAGES RADIO; do
    if unzip -l "${image}" "${path}/${part}.img" >/dev/null; then
      path_in_zip="${path}"
      break
    fi
  done
  [[ -n "${path_in_zip}" ]] || die "Failed to find ${part}.img"
  unzip -p "${image}" "${path_in_zip}/${part}.img" >"${part_file}"

  # If the partition is stored as an Android sparse image file, we need to
  # convert them to a raw image for the update.
<<<<<<< HEAD
  local magic=$(head --bytes=4 "${part_file}" | hexdump -e '1/1 "%.2x"')
=======
  local magic=$(xxd -p -l4 "${part_file}")
>>>>>>> 0889fc8b
  if [[ "${magic}" == "3aff26ed" ]]; then
    local temp_sparse=$(create_tempfile "${part}.sparse.XXXXXX")
    echo "Converting Android sparse image ${part}.img to RAW."
    mv "${part_file}" "${temp_sparse}"
    simg2img "${temp_sparse}" "${part_file}"
    rm -f "${temp_sparse}"
  fi

  # Extract the .map file (if one is available).
  unzip -p "${image}" "${path_in_zip}/${part}.map" >"${part_map_file}" \
    2>/dev/null || true

  # delta_generator only supports images multiple of 4 KiB. For target images
  # we pad the data with zeros if needed, but for source images we truncate
  # down the data since the last block of the old image could be padded on
  # disk with unknown data.
  local filesize=$(stat -c%s "${part_file}")
  if [[ $(( filesize % 4096 )) -ne 0 ]]; then
    if [[ "${partitions_array}" == "SRC_PARTITIONS" ]]; then
      echo "Rounding DOWN partition ${part}.img to a multiple of 4 KiB."
      : $(( filesize = filesize & -4096 ))
    else
      echo "Rounding UP partition ${part}.img to a multiple of 4 KiB."
      : $(( filesize = (filesize + 4095) & -4096 ))
    fi
    truncate_file "${part_file}" "${filesize}"
  fi

  echo "Extracted ${partitions_array}[${part}]: ${filesize} bytes"
}

# extract_image_brillo <target_files.zip> <partitions_array> [partitions_order]
#
# Extract the A/B updated partitions from a Brillo target_files zip file into
# new temporary files.
extract_image_brillo() {
  local image="$1"
  local partitions_array="$2"
  local partitions_order="${3:-}"

  local partitions=( "boot" "system" )
  local ab_partitions_list
  ab_partitions_list=$(create_tempfile "ab_partitions_list.XXXXXX")
  CLEANUP_FILES+=("${ab_partitions_list}")
  if unzip -p "${image}" "META/ab_partitions.txt" >"${ab_partitions_list}"; then
    if grep -v -E '^[a-zA-Z0-9_-]*$' "${ab_partitions_list}" >&2; then
      die "Invalid partition names found in the partition list."
    fi
    # Get partition list without duplicates.
    partitions=($(awk '!seen[$0]++' "${ab_partitions_list}"))
    if [[ ${#partitions[@]} -eq 0 ]]; then
      die "The list of partitions is empty. Can't generate a payload."
    fi
  else
    warn "No ab_partitions.txt found. Using default."
  fi
  echo "List of A/B partitions for ${partitions_array}: ${partitions[@]}"

  if [[ -n "${partitions_order}" ]]; then
    eval "${partitions_order}=(${partitions[@]})"
  fi

  # All Brillo updaters support major version 2.
  FORCE_MAJOR_VERSION="2"

  if [[ "${partitions_array}" == "SRC_PARTITIONS" ]]; then
    # Source image
    local ue_config=$(create_tempfile "ue_config.XXXXXX")
    CLEANUP_FILES+=("${ue_config}")
    if ! unzip -p "${image}" "META/update_engine_config.txt" \
        >"${ue_config}"; then
      warn "No update_engine_config.txt found. Assuming pre-release image, \
using payload minor version 2"
    fi
    # For delta payloads, we use the major and minor version supported by the
    # old updater.
    FORCE_MINOR_VERSION=$(read_option_uint "${ue_config}" \
      "PAYLOAD_MINOR_VERSION" 2)
    FORCE_MAJOR_VERSION=$(read_option_uint "${ue_config}" \
      "PAYLOAD_MAJOR_VERSION" 2)

    # Brillo support for deltas started with minor version 3.
    if [[ "${FORCE_MINOR_VERSION}" -le 2 ]]; then
      warn "No delta support from minor version ${FORCE_MINOR_VERSION}. \
Disabling deltas for this source version."
      exit ${EX_UNSUPPORTED_DELTA}
    fi
  else
    # Target image
    local postinstall_config=$(create_tempfile "postinstall_config.XXXXXX")
    CLEANUP_FILES+=("${postinstall_config}")
    if unzip -p "${image}" "META/postinstall_config.txt" \
        >"${postinstall_config}"; then
      POSTINSTALL_CONFIG_FILE="${postinstall_config}"
    fi
    local dynamic_partitions_info=$(create_tempfile "dynamic_partitions_info.XXXXXX")
    CLEANUP_FILES+=("${dynamic_partitions_info}")
    if unzip -p "${image}" "META/dynamic_partitions_info.txt" \
        >"${dynamic_partitions_info}"; then
      DYNAMIC_PARTITION_INFO_FILE="${dynamic_partitions_info}"
    fi
  fi

  local part
  for part in "${partitions[@]}"; do
    local part_file=$(create_tempfile "${part}.img.XXXXXX")
    local part_map_file=$(create_tempfile "${part}.map.XXXXXX")
    CLEANUP_FILES+=("${part_file}" "${part_map_file}")
    # Extract partitions in background.
    extract_partition_brillo "${image}" "${partitions_array}" "${part}" \
        "${part_file}" "${part_map_file}" &
    eval "${partitions_array}[\"${part}\"]=\"${part_file}\""
    eval "${partitions_array}_MAP[\"${part}\"]=\"${part_map_file}\""
  done
}

# cleanup_partition_array <partitions_array>
#
# Remove all empty files in <partitions_array>.
cleanup_partition_array() {
  local partitions_array="$1"
  # Have to use eval to iterate over associative array keys with variable array
  # names, we should change it to use nameref once bash 4.3 is available
  # everywhere.
  for part in $(eval "echo \${!${partitions_array}[@]}"); do
    local path="${partitions_array}[$part]"
    if [[ ! -s "${!path}" ]]; then
      eval "unset ${partitions_array}[${part}]"
    fi
  done
}

extract_payload_images() {
  local payload_type=$1
  echo "Extracting images for ${payload_type} update."

  if [[ "${payload_type}" == "delta" ]]; then
    extract_image "${FLAGS_source_image}" SRC_PARTITIONS
  fi
  extract_image "${FLAGS_target_image}" DST_PARTITIONS PARTITIONS_ORDER
  # Wait for all subprocesses.
  wait
  cleanup_partition_array SRC_PARTITIONS
  cleanup_partition_array SRC_PARTITIONS_MAP
  cleanup_partition_array DST_PARTITIONS
  cleanup_partition_array DST_PARTITIONS_MAP
}

get_payload_type() {
  if [[ -z "${FLAGS_source_image}" ]]; then
    echo "full"
  else
    echo "delta"
  fi
}

validate_generate() {
  [[ -n "${FLAGS_payload}" ]] ||
    die "You must specify an output filename with --payload FILENAME"

  [[ -n "${FLAGS_target_image}" ]] ||
    die "You must specify a target image with --target_image FILENAME"
}

cmd_generate() {
  local payload_type=$(get_payload_type)
  extract_payload_images ${payload_type}

  echo "Generating ${payload_type} update."
  # Common payload args:
  GENERATOR_ARGS=( --out_file="${FLAGS_payload}" )

  local part old_partitions="" new_partitions="" partition_names=""
  local old_mapfiles="" new_mapfiles=""
  for part in "${PARTITIONS_ORDER[@]}"; do
    if [[ -n "${partition_names}" ]]; then
      partition_names+=":"
      new_partitions+=":"
      old_partitions+=":"
      new_mapfiles+=":"
      old_mapfiles+=":"
    fi
    partition_names+="${part}"
    new_partitions+="${DST_PARTITIONS[${part}]}"
    old_partitions+="${SRC_PARTITIONS[${part}]:-}"
    new_mapfiles+="${DST_PARTITIONS_MAP[${part}]:-}"
    old_mapfiles+="${SRC_PARTITIONS_MAP[${part}]:-}"
  done

  # Target image args:
  GENERATOR_ARGS+=(
    --partition_names="${partition_names}"
    --new_partitions="${new_partitions}"
    --new_mapfiles="${new_mapfiles}"
  )

  if [[ "${payload_type}" == "delta" ]]; then
    # Source image args:
    GENERATOR_ARGS+=(
      --old_partitions="${old_partitions}"
      --old_mapfiles="${old_mapfiles}"
    )
    if [[ -n "${FORCE_MINOR_VERSION}" ]]; then
      GENERATOR_ARGS+=( --minor_version="${FORCE_MINOR_VERSION}" )
    fi
  fi

  if [[ -n "${FORCE_MAJOR_VERSION}" ]]; then
    GENERATOR_ARGS+=( --major_version="${FORCE_MAJOR_VERSION}" )
  fi

  if [[ -n "${FLAGS_metadata_size_file}" ]]; then
    GENERATOR_ARGS+=( --out_metadata_size_file="${FLAGS_metadata_size_file}" )
  fi

  if [[ -n "${FLAGS_max_timestamp}" ]]; then
    GENERATOR_ARGS+=( --max_timestamp="${FLAGS_max_timestamp}" )
  fi

  if [[ -n "${POSTINSTALL_CONFIG_FILE}" ]]; then
    GENERATOR_ARGS+=(
      --new_postinstall_config_file="${POSTINSTALL_CONFIG_FILE}"
    )
  fi

  if [[ -n "{DYNAMIC_PARTITION_INFO_FILE}" ]]; then
    GENERATOR_ARGS+=(
      --dynamic_partition_info_file="${DYNAMIC_PARTITION_INFO_FILE}"
    )
  fi

  echo "Running delta_generator with args: ${GENERATOR_ARGS[@]}"
  "${GENERATOR}" "${GENERATOR_ARGS[@]}"

  echo "Done generating ${payload_type} update."
}

validate_hash() {
  [[ -n "${FLAGS_signature_size}" ]] ||
    die "You must specify signature size with --signature_size SIZES"

  [[ -n "${FLAGS_unsigned_payload}" ]] ||
    die "You must specify the input unsigned payload with \
--unsigned_payload FILENAME"

  [[ -n "${FLAGS_payload_hash_file}" ]] ||
    die "You must specify --payload_hash_file FILENAME"

  [[ -n "${FLAGS_metadata_hash_file}" ]] ||
    die "You must specify --metadata_hash_file FILENAME"
}

cmd_hash() {
  "${GENERATOR}" \
      --in_file="${FLAGS_unsigned_payload}" \
      --signature_size="${FLAGS_signature_size}" \
      --out_hash_file="${FLAGS_payload_hash_file}" \
      --out_metadata_hash_file="${FLAGS_metadata_hash_file}"

  echo "Done generating hash."
}

validate_sign() {
  [[ -n "${FLAGS_signature_size}" ]] ||
    die "You must specify signature size with --signature_size SIZES"

  [[ -n "${FLAGS_unsigned_payload}" ]] ||
    die "You must specify the input unsigned payload with \
--unsigned_payload FILENAME"

  [[ -n "${FLAGS_payload}" ]] ||
    die "You must specify the output signed payload with --payload FILENAME"

  [[ -n "${FLAGS_payload_signature_file}" ]] ||
    die "You must specify the payload signature file with \
--payload_signature_file SIGNATURES"

  [[ -n "${FLAGS_metadata_signature_file}" ]] ||
    die "You must specify the metadata signature file with \
--metadata_signature_file SIGNATURES"
}

cmd_sign() {
  GENERATOR_ARGS=(
    --in_file="${FLAGS_unsigned_payload}"
    --signature_size="${FLAGS_signature_size}"
    --payload_signature_file="${FLAGS_payload_signature_file}"
    --metadata_signature_file="${FLAGS_metadata_signature_file}"
    --out_file="${FLAGS_payload}"
  )

  if [[ -n "${FLAGS_metadata_size_file}" ]]; then
    GENERATOR_ARGS+=( --out_metadata_size_file="${FLAGS_metadata_size_file}" )
  fi

  "${GENERATOR}" "${GENERATOR_ARGS[@]}"
  echo "Done signing payload."
}

validate_properties() {
  [[ -n "${FLAGS_payload}" ]] ||
    die "You must specify the payload file with --payload FILENAME"

  [[ -n "${FLAGS_properties_file}" ]] ||
    die "You must specify a non empty --properties_file FILENAME"
}

cmd_properties() {
  "${GENERATOR}" \
      --in_file="${FLAGS_payload}" \
      --properties_file="${FLAGS_properties_file}"
}

validate_verify_and_check() {
  [[ -n "${FLAGS_payload}" ]] ||
    die "Error: you must specify an input filename with --payload FILENAME"

  [[ -n "${FLAGS_target_image}" ]] ||
    die "Error: you must specify a target image with --target_image FILENAME"
}

cmd_verify() {
  local payload_type=$(get_payload_type)
  extract_payload_images ${payload_type}

  declare -A TMP_PARTITIONS
  for part in "${PARTITIONS_ORDER[@]}"; do
    local tmp_part=$(create_tempfile "tmp_part.bin.XXXXXX")
    echo "Creating temporary target partition ${tmp_part} for ${part}"
    CLEANUP_FILES+=("${tmp_part}")
    TMP_PARTITIONS[${part}]=${tmp_part}
    local FILESIZE=$(stat -c%s "${DST_PARTITIONS[${part}]}")
    echo "Truncating ${TMP_PARTITIONS[${part}]} to ${FILESIZE}"
    truncate_file "${TMP_PARTITIONS[${part}]}" "${FILESIZE}"
  done

  echo "Verifying ${payload_type} update."
  # Common payload args:
  GENERATOR_ARGS=( --in_file="${FLAGS_payload}" )

  local part old_partitions="" new_partitions="" partition_names=""
  for part in "${PARTITIONS_ORDER[@]}"; do
    if [[ -n "${partition_names}" ]]; then
      partition_names+=":"
      new_partitions+=":"
      old_partitions+=":"
    fi
    partition_names+="${part}"
    new_partitions+="${TMP_PARTITIONS[${part}]}"
    old_partitions+="${SRC_PARTITIONS[${part}]:-}"
  done

  # Target image args:
  GENERATOR_ARGS+=(
    --partition_names="${partition_names}"
    --new_partitions="${new_partitions}"
  )

  if [[ "${payload_type}" == "delta" ]]; then
    # Source image args:
    GENERATOR_ARGS+=(
      --old_partitions="${old_partitions}"
    )
  fi

  if [[ -n "${FORCE_MAJOR_VERSION}" ]]; then
    GENERATOR_ARGS+=( --major_version="${FORCE_MAJOR_VERSION}" )
  fi

  echo "Running delta_generator to verify ${payload_type} payload with args: \
${GENERATOR_ARGS[@]}"
  "${GENERATOR}" "${GENERATOR_ARGS[@]}" || true

  echo "Done applying ${payload_type} update."
  echo "Checking the newly generated partitions against the target partitions"
  local need_pause=false
  for part in "${PARTITIONS_ORDER[@]}"; do
    local not_str=""
    if ! cmp "${TMP_PARTITIONS[${part}]}" "${DST_PARTITIONS[${part}]}"; then
      not_str="in"
      need_pause=true
    fi
    echo "The new partition (${part}) is ${not_str}valid."
  done
  # All images will be cleaned up when script exits, pause here to give a chance
  # to inspect the images.
  if [[ "$need_pause" == true ]]; then
    read -n1 -r -s -p "Paused to investigate invalid partitions, \
press any key to exit."
  fi
}

cmd_check() {
  local payload_type=$(get_payload_type)
  extract_payload_images ${payload_type}

  local part dst_partitions="" src_partitions=""
  for part in "${PARTITIONS_ORDER[@]}"; do
    if [[ -n "${dst_partitions}" ]]; then
      dst_partitions+=" "
      src_partitions+=" "
    fi
    dst_partitions+="${DST_PARTITIONS[${part}]}"
    src_partitions+="${SRC_PARTITIONS[${part}]:-}"
  done

  # Common payload args:
  PAYCHECK_ARGS=( "${FLAGS_payload}" --type ${payload_type} \
    --part_names ${PARTITIONS_ORDER[@]} \
    --dst_part_paths ${dst_partitions} )

  if [[ ! -z "${SRC_PARTITIONS[@]}" ]]; then
    PAYCHECK_ARGS+=( --src_part_paths ${src_partitions} )
  fi

  echo "Checking ${payload_type} update."
  check_update_payload ${PAYCHECK_ARGS[@]} --check
}

# Sanity check that the real generator exists:
GENERATOR="$(which delta_generator || true)"
[[ -x "${GENERATOR}" ]] || die "can't find delta_generator"

case "$COMMAND" in
  generate) validate_generate
            cmd_generate
            ;;
  hash) validate_hash
        cmd_hash
        ;;
  sign) validate_sign
        cmd_sign
        ;;
  properties) validate_properties
              cmd_properties
              ;;
  verify) validate_verify_and_check
          cmd_verify
          ;;
  check) validate_verify_and_check
         cmd_check
         ;;
esac<|MERGE_RESOLUTION|>--- conflicted
+++ resolved
@@ -419,11 +419,7 @@
 
   # If the partition is stored as an Android sparse image file, we need to
   # convert them to a raw image for the update.
-<<<<<<< HEAD
-  local magic=$(head --bytes=4 "${part_file}" | hexdump -e '1/1 "%.2x"')
-=======
   local magic=$(xxd -p -l4 "${part_file}")
->>>>>>> 0889fc8b
   if [[ "${magic}" == "3aff26ed" ]]; then
     local temp_sparse=$(create_tempfile "${part}.sparse.XXXXXX")
     echo "Converting Android sparse image ${part}.img to RAW."
