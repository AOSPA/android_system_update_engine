//
// Copyright (C) 2014 The Android Open Source Project
//
// Licensed under the Apache License, Version 2.0 (the "License");
// you may not use this file except in compliance with the License.
// You may obtain a copy of the License at
//
//      http://www.apache.org/licenses/LICENSE-2.0
//
// Unless required by applicable law or agreed to in writing, software
// distributed under the License is distributed on an "AS IS" BASIS,
// WITHOUT WARRANTIES OR CONDITIONS OF ANY KIND, either express or implied.
// See the License for the specific language governing permissions and
// limitations under the License.
//

#include "update_engine/update_manager/chromeos_policy.h"

#include <algorithm>
#include <memory>
#include <set>
#include <string>
#include <vector>

#include <base/logging.h>
#include <base/strings/string_util.h>
#include <base/time/time.h>

#include "update_engine/common/error_code.h"
#include "update_engine/common/error_code_utils.h"
#include "update_engine/common/utils.h"
#include "update_engine/update_manager/device_policy_provider.h"
#include "update_engine/update_manager/enough_slots_ab_updates_policy_impl.h"
#include "update_engine/update_manager/enterprise_device_policy_impl.h"
#include "update_engine/update_manager/interactive_update_policy_impl.h"
#include "update_engine/update_manager/official_build_check_policy_impl.h"
#include "update_engine/update_manager/out_of_box_experience_policy_impl.h"
#include "update_engine/update_manager/policy_utils.h"
#include "update_engine/update_manager/shill_provider.h"
#include "update_engine/update_manager/update_time_restrictions_policy_impl.h"

using base::Time;
using base::TimeDelta;
using chromeos_update_engine::ConnectionTethering;
using chromeos_update_engine::ConnectionType;
using chromeos_update_engine::ErrorCode;
using chromeos_update_engine::InstallPlan;
using std::get;
using std::min;
using std::set;
using std::string;
using std::unique_ptr;
using std::vector;

namespace {

// Examines |err_code| and decides whether the URL index needs to be advanced,
// the error count for the URL incremented, or none of the above. In the first
// case, returns true; in the second case, increments |*url_num_error_p| and
// returns false; otherwise just returns false.
//
// TODO(garnold) Adapted from PayloadState::UpdateFailed() (to be retired).
bool HandleErrorCode(ErrorCode err_code, int* url_num_error_p) {
  err_code = chromeos_update_engine::utils::GetBaseErrorCode(err_code);
  switch (err_code) {
    // Errors which are good indicators of a problem with a particular URL or
    // the protocol used in the URL or entities in the communication channel
    // (e.g. proxies). We should try the next available URL in the next update
    // check to quickly recover from these errors.
    case ErrorCode::kPayloadHashMismatchError:
    case ErrorCode::kPayloadSizeMismatchError:
    case ErrorCode::kDownloadPayloadVerificationError:
    case ErrorCode::kDownloadPayloadPubKeyVerificationError:
    case ErrorCode::kSignedDeltaPayloadExpectedError:
    case ErrorCode::kDownloadInvalidMetadataMagicString:
    case ErrorCode::kDownloadSignatureMissingInManifest:
    case ErrorCode::kDownloadManifestParseError:
    case ErrorCode::kDownloadMetadataSignatureError:
    case ErrorCode::kDownloadMetadataSignatureVerificationError:
    case ErrorCode::kDownloadMetadataSignatureMismatch:
    case ErrorCode::kDownloadOperationHashVerificationError:
    case ErrorCode::kDownloadOperationExecutionError:
    case ErrorCode::kDownloadOperationHashMismatch:
    case ErrorCode::kDownloadInvalidMetadataSize:
    case ErrorCode::kDownloadInvalidMetadataSignature:
    case ErrorCode::kDownloadOperationHashMissingError:
    case ErrorCode::kDownloadMetadataSignatureMissingError:
    case ErrorCode::kPayloadMismatchedType:
    case ErrorCode::kUnsupportedMajorPayloadVersion:
    case ErrorCode::kUnsupportedMinorPayloadVersion:
    case ErrorCode::kPayloadTimestampError:
    case ErrorCode::kVerityCalculationError:
      LOG(INFO) << "Advancing download URL due to error "
                << chromeos_update_engine::utils::ErrorCodeToString(err_code)
                << " (" << static_cast<int>(err_code) << ")";
      return true;

    // Errors which seem to be just transient network/communication related
    // failures and do not indicate any inherent problem with the URL itself.
    // So, we should keep the current URL but just increment the
    // failure count to give it more chances. This way, while we maximize our
    // chances of downloading from the URLs that appear earlier in the response
    // (because download from a local server URL that appears earlier in a
    // response is preferable than downloading from the next URL which could be
    // an Internet URL and thus could be more expensive).
    case ErrorCode::kError:
    case ErrorCode::kDownloadTransferError:
    case ErrorCode::kDownloadWriteError:
    case ErrorCode::kDownloadStateInitializationError:
    case ErrorCode::kOmahaErrorInHTTPResponse:  // Aggregate for HTTP errors.
      LOG(INFO) << "Incrementing URL failure count due to error "
                << chromeos_update_engine::utils::ErrorCodeToString(err_code)
                << " (" << static_cast<int>(err_code) << ")";
      *url_num_error_p += 1;
      return false;

    // Errors which are not specific to a URL and hence shouldn't result in
    // the URL being penalized. This can happen in two cases:
    // 1. We haven't started downloading anything: These errors don't cost us
    // anything in terms of actual payload bytes, so we should just do the
    // regular retries at the next update check.
    // 2. We have successfully downloaded the payload: In this case, the
    // payload attempt number would have been incremented and would take care
    // of the back-off at the next update check.
    // In either case, there's no need to update URL index or failure count.
    case ErrorCode::kOmahaRequestError:
    case ErrorCode::kOmahaResponseHandlerError:
    case ErrorCode::kPostinstallRunnerError:
    case ErrorCode::kFilesystemCopierError:
    case ErrorCode::kInstallDeviceOpenError:
    case ErrorCode::kKernelDeviceOpenError:
    case ErrorCode::kDownloadNewPartitionInfoError:
    case ErrorCode::kNewRootfsVerificationError:
    case ErrorCode::kNewKernelVerificationError:
    case ErrorCode::kPostinstallBootedFromFirmwareB:
    case ErrorCode::kPostinstallFirmwareRONotUpdatable:
    case ErrorCode::kOmahaRequestEmptyResponseError:
    case ErrorCode::kOmahaRequestXMLParseError:
    case ErrorCode::kOmahaResponseInvalid:
    case ErrorCode::kOmahaUpdateIgnoredPerPolicy:
    case ErrorCode::kOmahaUpdateDeferredPerPolicy:
    case ErrorCode::kNonCriticalUpdateInOOBE:
    case ErrorCode::kOmahaUpdateDeferredForBackoff:
    case ErrorCode::kPostinstallPowerwashError:
    case ErrorCode::kUpdateCanceledByChannelChange:
    case ErrorCode::kOmahaRequestXMLHasEntityDecl:
    case ErrorCode::kFilesystemVerifierError:
    case ErrorCode::kUserCanceled:
    case ErrorCode::kOmahaUpdateIgnoredOverCellular:
    case ErrorCode::kUpdatedButNotActive:
    case ErrorCode::kNoUpdate:
    case ErrorCode::kRollbackNotPossible:
    case ErrorCode::kFirstActiveOmahaPingSentPersistenceError:
    case ErrorCode::kInternalLibCurlError:
    case ErrorCode::kUnresolvedHostError:
    case ErrorCode::kUnresolvedHostRecovered:
<<<<<<< HEAD
    case ErrorCode::kNotEnoughSpace:
    case ErrorCode::kDeviceCorrupted:
=======
>>>>>>> 694eeb0d
      LOG(INFO) << "Not changing URL index or failure count due to error "
                << chromeos_update_engine::utils::ErrorCodeToString(err_code)
                << " (" << static_cast<int>(err_code) << ")";
      return false;

    case ErrorCode::kSuccess:                       // success code
    case ErrorCode::kUmaReportedMax:                // not an error code
    case ErrorCode::kOmahaRequestHTTPResponseBase:  // aggregated already
    case ErrorCode::kDevModeFlag:                   // not an error code
    case ErrorCode::kResumedFlag:                   // not an error code
    case ErrorCode::kTestImageFlag:                 // not an error code
    case ErrorCode::kTestOmahaUrlFlag:              // not an error code
    case ErrorCode::kSpecialFlags:                  // not an error code
      // These shouldn't happen. Enumerating these  explicitly here so that we
      // can let the compiler warn about new error codes that are added to
      // action_processor.h but not added here.
      LOG(WARNING) << "Unexpected error "
                   << chromeos_update_engine::utils::ErrorCodeToString(err_code)
                   << " (" << static_cast<int>(err_code) << ")";
      // Note: Not adding a default here so as to let the compiler warn us of
      // any new enums that were added in the .h but not listed in this switch.
  }
  return false;
}

// Checks whether |url| can be used under given download restrictions.
bool IsUrlUsable(const string& url, bool http_allowed) {
  return http_allowed ||
         !base::StartsWith(
             url, "http://", base::CompareCase::INSENSITIVE_ASCII);
}

}  // namespace

namespace chromeos_update_manager {

unique_ptr<Policy> GetSystemPolicy() {
  return std::make_unique<ChromeOSPolicy>();
}

const NextUpdateCheckPolicyConstants
    ChromeOSPolicy::kNextUpdateCheckPolicyConstants = {
        .timeout_initial_interval = 7 * 60,
        .timeout_periodic_interval = 45 * 60,
        .timeout_max_backoff_interval = 4 * 60 * 60,
        .timeout_regular_fuzz = 10 * 60,
        .attempt_backoff_max_interval_in_days = 16,
        .attempt_backoff_fuzz_in_hours = 12,
};

const int ChromeOSPolicy::kMaxP2PAttempts = 10;
const int ChromeOSPolicy::kMaxP2PAttemptsPeriodInSeconds = 5 * 24 * 60 * 60;

EvalStatus ChromeOSPolicy::UpdateCheckAllowed(EvaluationContext* ec,
                                              State* state,
                                              string* error,
                                              UpdateCheckParams* result) const {
  // Set the default return values.
  result->updates_enabled = true;
  result->target_channel.clear();
  result->target_version_prefix.clear();
  result->rollback_allowed = false;
  result->rollback_allowed_milestones = -1;
  result->interactive = false;

  EnoughSlotsAbUpdatesPolicyImpl enough_slots_ab_updates_policy;
  EnterpriseDevicePolicyImpl enterprise_device_policy;
  OnlyUpdateOfficialBuildsPolicyImpl only_update_official_builds_policy;
  InteractiveUpdatePolicyImpl interactive_update_policy;
  OobePolicyImpl oobe_policy;
  NextUpdateCheckTimePolicyImpl next_update_check_time_policy(
      kNextUpdateCheckPolicyConstants);

  vector<Policy const*> policies_to_consult = {
      // Do not perform any updates if there are not enough slots to do A/B
      // updates.
      &enough_slots_ab_updates_policy,

      // Check to see if Enterprise-managed (has DevicePolicy) and/or
      // Kiosk-mode.  If so, then defer to those settings.
      &enterprise_device_policy,

      // Check to see if an interactive update was requested.
      &interactive_update_policy,

      // Unofficial builds should not perform periodic update checks.
      &only_update_official_builds_policy,

      // If OOBE is enabled, wait until it is completed.
      &oobe_policy,

      // Ensure that periodic update checks are timed properly.
      &next_update_check_time_policy,
  };

  // Now that the list of policy implementations, and the order to consult them,
  // has been setup, consult the policies. If none of the policies make a
  // definitive decisions about whether or not to check for updates, then allow
  // the update check to happen.
  EvalStatus status = ConsultPolicies(policies_to_consult,
                                      &Policy::UpdateCheckAllowed,
                                      ec,
                                      state,
                                      error,
                                      result);
  if (EvalStatus::kContinue != status) {
    return status;
  } else {
    // It is time to check for an update.
    LOG(INFO) << "Allowing update check.";
    return EvalStatus::kSucceeded;
  }
}

EvalStatus ChromeOSPolicy::UpdateCanBeApplied(EvaluationContext* ec,
                                              State* state,
                                              std::string* error,
                                              ErrorCode* result,
                                              InstallPlan* install_plan) const {
  UpdateTimeRestrictionsPolicyImpl update_time_restrictions_policy;
  InteractiveUpdatePolicyImpl interactive_update_policy;

  vector<Policy const*> policies_to_consult = {
      // Check to see if an interactive update has been requested.
      &interactive_update_policy,

      // Do not apply or download an update if we are inside one of the
      // restricted times.
      &update_time_restrictions_policy,
  };

  EvalStatus status = ConsultPolicies(policies_to_consult,
                                      &Policy::UpdateCanBeApplied,
                                      ec,
                                      state,
                                      error,
                                      result,
                                      install_plan);
  if (EvalStatus::kContinue != status) {
    return status;
  } else {
    // The update can proceed.
    LOG(INFO) << "Allowing update to be applied.";
    *result = ErrorCode::kSuccess;
    return EvalStatus::kSucceeded;
  }
}

EvalStatus ChromeOSPolicy::UpdateCanStart(
    EvaluationContext* ec,
    State* state,
    string* error,
    UpdateDownloadParams* result,
    const UpdateState update_state) const {
  // Set the default return values. Note that we set persisted values (backoff,
  // scattering) to the same values presented in the update state. The reason is
  // that preemptive returns, such as the case where an update check is due,
  // should not clear off the said values; rather, it is the deliberate
  // inference of new values that should cause them to be reset.
  result->update_can_start = false;
  result->cannot_start_reason = UpdateCannotStartReason::kUndefined;
  result->download_url_idx = -1;
  result->download_url_allowed = true;
  result->download_url_num_errors = 0;
  result->p2p_downloading_allowed = false;
  result->p2p_sharing_allowed = false;
  result->do_increment_failures = false;
  result->backoff_expiry = update_state.backoff_expiry;
  result->scatter_wait_period = update_state.scatter_wait_period;
  result->scatter_check_threshold = update_state.scatter_check_threshold;

  // Make sure that we're not due for an update check.
  UpdateCheckParams check_result;
  EvalStatus check_status = UpdateCheckAllowed(ec, state, error, &check_result);
  if (check_status == EvalStatus::kFailed)
    return EvalStatus::kFailed;
  bool is_check_due = (check_status == EvalStatus::kSucceeded &&
                       check_result.updates_enabled == true);

  // Check whether backoff applies, and if not then which URL can be used for
  // downloading. These require scanning the download error log, and so they are
  // done together.
  UpdateBackoffAndDownloadUrlResult backoff_url_result;
  EvalStatus backoff_url_status = UpdateBackoffAndDownloadUrl(
      ec, state, error, &backoff_url_result, update_state);
  if (backoff_url_status == EvalStatus::kFailed)
    return EvalStatus::kFailed;
  result->download_url_idx = backoff_url_result.url_idx;
  result->download_url_num_errors = backoff_url_result.url_num_errors;
  result->do_increment_failures = backoff_url_result.do_increment_failures;
  result->backoff_expiry = backoff_url_result.backoff_expiry;
  bool is_backoff_active =
      (backoff_url_status == EvalStatus::kAskMeAgainLater) ||
      !backoff_url_result.backoff_expiry.is_null();

  DevicePolicyProvider* const dp_provider = state->device_policy_provider();
  bool is_scattering_active = false;
  EvalStatus scattering_status = EvalStatus::kSucceeded;

  const bool* device_policy_is_loaded_p =
      ec->GetValue(dp_provider->var_device_policy_is_loaded());
  if (device_policy_is_loaded_p && *device_policy_is_loaded_p) {
    // Check whether scattering applies to this update attempt. We should not be
    // scattering if this is an interactive update check, or if OOBE is enabled
    // but not completed.
    //
    // Note: current code further suppresses scattering if a "deadline"
    // attribute is found in the Omaha response. However, it appears that the
    // presence of this attribute is merely indicative of an OOBE update, during
    // which we suppress scattering anyway.
    bool is_scattering_applicable = false;
    result->scatter_wait_period = kZeroInterval;
    result->scatter_check_threshold = 0;
    if (!update_state.interactive) {
      const bool* is_oobe_enabled_p =
          ec->GetValue(state->config_provider()->var_is_oobe_enabled());
      if (is_oobe_enabled_p && !(*is_oobe_enabled_p)) {
        is_scattering_applicable = true;
      } else {
        const bool* is_oobe_complete_p =
            ec->GetValue(state->system_provider()->var_is_oobe_complete());
        is_scattering_applicable = (is_oobe_complete_p && *is_oobe_complete_p);
      }
    }

    // Compute scattering values.
    if (is_scattering_applicable) {
      UpdateScatteringResult scatter_result;
      scattering_status =
          UpdateScattering(ec, state, error, &scatter_result, update_state);
      if (scattering_status == EvalStatus::kFailed) {
        return EvalStatus::kFailed;
      } else {
        result->scatter_wait_period = scatter_result.wait_period;
        result->scatter_check_threshold = scatter_result.check_threshold;
        if (scattering_status == EvalStatus::kAskMeAgainLater ||
            scatter_result.is_scattering)
          is_scattering_active = true;
      }
    }
  }

  // Find out whether P2P is globally enabled.
  bool p2p_enabled;
  EvalStatus p2p_enabled_status = P2PEnabled(ec, state, error, &p2p_enabled);
  if (p2p_enabled_status != EvalStatus::kSucceeded)
    return EvalStatus::kFailed;

  // Is P2P is enabled, consider allowing it for downloading and/or sharing.
  if (p2p_enabled) {
    // Sharing via P2P is allowed if not disabled by Omaha.
    if (update_state.p2p_sharing_disabled) {
      LOG(INFO) << "Blocked P2P sharing because it is disabled by Omaha.";
    } else {
      result->p2p_sharing_allowed = true;
    }

    // Downloading via P2P is allowed if not disabled by Omaha, an update is not
    // interactive, and other limits haven't been reached.
    if (update_state.p2p_downloading_disabled) {
      LOG(INFO) << "Blocked P2P downloading because it is disabled by Omaha.";
    } else if (update_state.interactive) {
      LOG(INFO) << "Blocked P2P downloading because update is interactive.";
    } else if (update_state.p2p_num_attempts >= kMaxP2PAttempts) {
      LOG(INFO) << "Blocked P2P downloading as it was attempted too many "
                   "times.";
    } else if (!update_state.p2p_first_attempted.is_null() &&
               ec->IsWallclockTimeGreaterThan(
                   update_state.p2p_first_attempted +
                   TimeDelta::FromSeconds(kMaxP2PAttemptsPeriodInSeconds))) {
      LOG(INFO) << "Blocked P2P downloading as its usage timespan exceeds "
                   "limit.";
    } else {
      // P2P download is allowed; if backoff or scattering are active, be sure
      // to suppress them, yet prevent any download URL from being used.
      result->p2p_downloading_allowed = true;
      if (is_backoff_active || is_scattering_active) {
        is_backoff_active = is_scattering_active = false;
        result->download_url_allowed = false;
      }
    }
  }

  // Check for various deterrents.
  if (is_check_due) {
    result->cannot_start_reason = UpdateCannotStartReason::kCheckDue;
    return EvalStatus::kSucceeded;
  }
  if (is_backoff_active) {
    result->cannot_start_reason = UpdateCannotStartReason::kBackoff;
    return backoff_url_status;
  }
  if (is_scattering_active) {
    result->cannot_start_reason = UpdateCannotStartReason::kScattering;
    return scattering_status;
  }
  if (result->download_url_idx < 0 && !result->p2p_downloading_allowed) {
    result->cannot_start_reason = UpdateCannotStartReason::kCannotDownload;
    return EvalStatus::kSucceeded;
  }

  // Update is good to go.
  result->update_can_start = true;
  return EvalStatus::kSucceeded;
}

// TODO(garnold) Logic in this method is based on
// ConnectionManager::IsUpdateAllowedOver(); be sure to deprecate the latter.
//
// TODO(garnold) The current logic generally treats the list of allowed
// connections coming from the device policy as a whitelist, meaning that it
// can only be used for enabling connections, but not disable them. Further,
// certain connection types cannot be enabled even by policy.
// In effect, the only thing that device policy can change is to enable
// updates over a cellular network (disabled by default). We may want to
// revisit this semantics, allowing greater flexibility in defining specific
// permissions over all types of networks.
EvalStatus ChromeOSPolicy::UpdateDownloadAllowed(EvaluationContext* ec,
                                                 State* state,
                                                 string* error,
                                                 bool* result) const {
  // Get the current connection type.
  ShillProvider* const shill_provider = state->shill_provider();
  const ConnectionType* conn_type_p =
      ec->GetValue(shill_provider->var_conn_type());
  POLICY_CHECK_VALUE_AND_FAIL(conn_type_p, error);
  ConnectionType conn_type = *conn_type_p;

  // If we're tethering, treat it as a cellular connection.
  if (conn_type != ConnectionType::kCellular) {
    const ConnectionTethering* conn_tethering_p =
        ec->GetValue(shill_provider->var_conn_tethering());
    POLICY_CHECK_VALUE_AND_FAIL(conn_tethering_p, error);
    if (*conn_tethering_p == ConnectionTethering::kConfirmed)
      conn_type = ConnectionType::kCellular;
  }

  // By default, we allow updates for all connection types, with exceptions as
  // noted below. This also determines whether a device policy can override the
  // default.
  *result = true;
  bool device_policy_can_override = false;
  switch (conn_type) {
    case ConnectionType::kCellular:
      *result = false;
      device_policy_can_override = true;
      break;

    case ConnectionType::kUnknown:
      if (error)
        *error = "Unknown connection type";
      return EvalStatus::kFailed;

    default:
      break;  // Nothing to do.
  }

  // If update is allowed, we're done.
  if (*result)
    return EvalStatus::kSucceeded;

  // Check whether the device policy specifically allows this connection.
  if (device_policy_can_override) {
    DevicePolicyProvider* const dp_provider = state->device_policy_provider();
    const bool* device_policy_is_loaded_p =
        ec->GetValue(dp_provider->var_device_policy_is_loaded());
    if (device_policy_is_loaded_p && *device_policy_is_loaded_p) {
      const set<ConnectionType>* allowed_conn_types_p =
          ec->GetValue(dp_provider->var_allowed_connection_types_for_update());
      if (allowed_conn_types_p) {
        if (allowed_conn_types_p->count(conn_type)) {
          *result = true;
          return EvalStatus::kSucceeded;
        }
      } else if (conn_type == ConnectionType::kCellular) {
        // Local user settings can allow updates over cellular iff a policy was
        // loaded but no allowed connections were specified in it.
        const bool* update_over_cellular_allowed_p =
            ec->GetValue(state->updater_provider()->var_cellular_enabled());
        if (update_over_cellular_allowed_p && *update_over_cellular_allowed_p)
          *result = true;
      }
    }
  }

  return (*result ? EvalStatus::kSucceeded : EvalStatus::kAskMeAgainLater);
}

EvalStatus ChromeOSPolicy::P2PEnabled(EvaluationContext* ec,
                                      State* state,
                                      string* error,
                                      bool* result) const {
  bool enabled = false;

  // Determine whether use of P2P is allowed by policy. Even if P2P is not
  // explicitly allowed, we allow it if the device is enterprise enrolled (that
  // is, missing or empty owner string).
  DevicePolicyProvider* const dp_provider = state->device_policy_provider();
  const bool* device_policy_is_loaded_p =
      ec->GetValue(dp_provider->var_device_policy_is_loaded());
  if (device_policy_is_loaded_p && *device_policy_is_loaded_p) {
    const bool* policy_au_p2p_enabled_p =
        ec->GetValue(dp_provider->var_au_p2p_enabled());
    if (policy_au_p2p_enabled_p) {
      enabled = *policy_au_p2p_enabled_p;
    } else {
      const bool* policy_has_owner_p =
          ec->GetValue(dp_provider->var_has_owner());
      if (!policy_has_owner_p || !*policy_has_owner_p)
        enabled = true;
    }
  }

  // Enable P2P, if so mandated by the updater configuration. This is additive
  // to whether or not P2P is enabled by device policy.
  if (!enabled) {
    const bool* updater_p2p_enabled_p =
        ec->GetValue(state->updater_provider()->var_p2p_enabled());
    enabled = updater_p2p_enabled_p && *updater_p2p_enabled_p;
  }

  *result = enabled;
  return EvalStatus::kSucceeded;
}

EvalStatus ChromeOSPolicy::P2PEnabledChanged(EvaluationContext* ec,
                                             State* state,
                                             string* error,
                                             bool* result,
                                             bool prev_result) const {
  EvalStatus status = P2PEnabled(ec, state, error, result);
  if (status == EvalStatus::kSucceeded && *result == prev_result)
    return EvalStatus::kAskMeAgainLater;
  return status;
}

EvalStatus ChromeOSPolicy::UpdateBackoffAndDownloadUrl(
    EvaluationContext* ec,
    State* state,
    string* error,
    UpdateBackoffAndDownloadUrlResult* result,
    const UpdateState& update_state) const {
  // Sanity checks.
  DCHECK_GE(update_state.download_errors_max, 0);

  // Set default result values.
  result->do_increment_failures = false;
  result->backoff_expiry = update_state.backoff_expiry;
  result->url_idx = -1;
  result->url_num_errors = 0;

  const bool* is_official_build_p =
      ec->GetValue(state->system_provider()->var_is_official_build());
  bool is_official_build = (is_official_build_p ? *is_official_build_p : true);

  // Check whether backoff is enabled.
  bool may_backoff = false;
  if (update_state.is_backoff_disabled) {
    LOG(INFO) << "Backoff disabled by Omaha.";
  } else if (update_state.interactive) {
    LOG(INFO) << "No backoff for interactive updates.";
  } else if (update_state.is_delta_payload) {
    LOG(INFO) << "No backoff for delta payloads.";
  } else if (!is_official_build) {
    LOG(INFO) << "No backoff for unofficial builds.";
  } else {
    may_backoff = true;
  }

  // If previous backoff still in effect, block.
  if (may_backoff && !update_state.backoff_expiry.is_null() &&
      !ec->IsWallclockTimeGreaterThan(update_state.backoff_expiry)) {
    LOG(INFO) << "Previous backoff has not expired, waiting.";
    return EvalStatus::kAskMeAgainLater;
  }

  // Determine whether HTTP downloads are forbidden by policy. This only
  // applies to official system builds; otherwise, HTTP is always enabled.
  bool http_allowed = true;
  if (is_official_build) {
    DevicePolicyProvider* const dp_provider = state->device_policy_provider();
    const bool* device_policy_is_loaded_p =
        ec->GetValue(dp_provider->var_device_policy_is_loaded());
    if (device_policy_is_loaded_p && *device_policy_is_loaded_p) {
      const bool* policy_http_downloads_enabled_p =
          ec->GetValue(dp_provider->var_http_downloads_enabled());
      http_allowed = (!policy_http_downloads_enabled_p ||
                      *policy_http_downloads_enabled_p);
    }
  }

  int url_idx = update_state.last_download_url_idx;
  if (url_idx < 0)
    url_idx = -1;
  bool do_advance_url = false;
  bool is_failure_occurred = false;
  Time err_time;

  // Scan the relevant part of the download error log, tracking which URLs are
  // being used, and accounting the number of errors for each URL. Note that
  // this process may not traverse all errors provided, as it may decide to bail
  // out midway depending on the particular errors exhibited, the number of
  // failures allowed, etc. When this ends, |url_idx| will point to the last URL
  // used (-1 if starting fresh), |do_advance_url| will determine whether the
  // URL needs to be advanced, and |err_time| the point in time when the last
  // reported error occurred.  Additionally, if the error log indicates that an
  // update attempt has failed (abnormal), then |is_failure_occurred| will be
  // set to true.
  const int num_urls = update_state.download_urls.size();
  int prev_url_idx = -1;
  int url_num_errors = update_state.last_download_url_num_errors;
  Time prev_err_time;
  bool is_first = true;
  for (const auto& err_tuple : update_state.download_errors) {
    // Do some sanity checks.
    int used_url_idx = get<0>(err_tuple);
    if (is_first && url_idx >= 0 && used_url_idx != url_idx) {
      LOG(WARNING) << "First URL in error log (" << used_url_idx
                   << ") not as expected (" << url_idx << ")";
    }
    is_first = false;
    url_idx = used_url_idx;
    if (url_idx < 0 || url_idx >= num_urls) {
      LOG(ERROR) << "Download error log contains an invalid URL index ("
                 << url_idx << ")";
      return EvalStatus::kFailed;
    }
    err_time = get<2>(err_tuple);
    if (!(prev_err_time.is_null() || err_time >= prev_err_time)) {
      // TODO(garnold) Monotonicity cannot really be assumed when dealing with
      // wallclock-based timestamps. However, we're making a simplifying
      // assumption so as to keep the policy implementation straightforward, for
      // now. In general, we should convert all timestamp handling in the
      // UpdateManager to use monotonic time (instead of wallclock), including
      // the computation of various expiration times (backoff, scattering, etc).
      // The client will do whatever conversions necessary when
      // persisting/retrieving these values across reboots. See chromium:408794.
      LOG(ERROR) << "Download error timestamps not monotonically increasing.";
      return EvalStatus::kFailed;
    }
    prev_err_time = err_time;

    // Ignore errors that happened before the last known failed attempt.
    if (!update_state.failures_last_updated.is_null() &&
        err_time <= update_state.failures_last_updated)
      continue;

    if (prev_url_idx >= 0) {
      if (url_idx < prev_url_idx) {
        LOG(ERROR) << "The URLs in the download error log have wrapped around ("
                   << prev_url_idx << "->" << url_idx
                   << "). This should not have happened and means that there's "
                      "a bug. To be conservative, we record a failed attempt "
                      "(invalidating the rest of the error log) and resume "
                      "download from the first usable URL.";
        url_idx = -1;
        is_failure_occurred = true;
        break;
      }

      if (url_idx > prev_url_idx) {
        url_num_errors = 0;
        do_advance_url = false;
      }
    }

    if (HandleErrorCode(get<1>(err_tuple), &url_num_errors) ||
        url_num_errors > update_state.download_errors_max)
      do_advance_url = true;

    prev_url_idx = url_idx;
  }

  // If required, advance to the next usable URL. If the URLs wraparound, we
  // mark an update attempt failure. Also be sure to set the download error
  // count to zero.
  if (url_idx < 0 || do_advance_url) {
    url_num_errors = 0;
    int start_url_idx = -1;
    do {
      if (++url_idx == num_urls) {
        url_idx = 0;
        // We only mark failure if an actual advancing of a URL was required.
        if (do_advance_url)
          is_failure_occurred = true;
      }

      if (start_url_idx < 0)
        start_url_idx = url_idx;
      else if (url_idx == start_url_idx)
        url_idx = -1;  // No usable URL.
    } while (url_idx >= 0 &&
             !IsUrlUsable(update_state.download_urls[url_idx], http_allowed));
  }

  // If we have a download URL but a failure was observed, compute a new backoff
  // expiry (if allowed). The backoff period is generally 2 ^ (num_failures - 1)
  // days, bounded by the size of int and kAttemptBackoffMaxIntervalInDays, and
  // fuzzed by kAttemptBackoffFuzzInHours hours. Backoff expiry is computed from
  // the latest recorded time of error.
  Time backoff_expiry;
  if (url_idx >= 0 && is_failure_occurred && may_backoff) {
    CHECK(!err_time.is_null())
        << "We must have an error timestamp if a failure occurred!";
    const uint64_t* seed = ec->GetValue(state->random_provider()->var_seed());
    POLICY_CHECK_VALUE_AND_FAIL(seed, error);
    PRNG prng(*seed);
    int exp =
        min(update_state.num_failures, static_cast<int>(sizeof(int)) * 8 - 2);
    TimeDelta backoff_interval = TimeDelta::FromDays(min(
        1 << exp,
        kNextUpdateCheckPolicyConstants.attempt_backoff_max_interval_in_days));
    TimeDelta backoff_fuzz = TimeDelta::FromHours(
        kNextUpdateCheckPolicyConstants.attempt_backoff_fuzz_in_hours);
    TimeDelta wait_period = NextUpdateCheckTimePolicyImpl::FuzzedInterval(
        &prng, backoff_interval.InSeconds(), backoff_fuzz.InSeconds());
    backoff_expiry = err_time + wait_period;

    // If the newly computed backoff already expired, nullify it.
    if (ec->IsWallclockTimeGreaterThan(backoff_expiry))
      backoff_expiry = Time();
  }

  result->do_increment_failures = is_failure_occurred;
  result->backoff_expiry = backoff_expiry;
  result->url_idx = url_idx;
  result->url_num_errors = url_num_errors;
  return EvalStatus::kSucceeded;
}

EvalStatus ChromeOSPolicy::UpdateScattering(
    EvaluationContext* ec,
    State* state,
    string* error,
    UpdateScatteringResult* result,
    const UpdateState& update_state) const {
  // Preconditions. These stem from the postconditions and usage contract.
  DCHECK(update_state.scatter_wait_period >= kZeroInterval);
  DCHECK_GE(update_state.scatter_check_threshold, 0);

  // Set default result values.
  result->is_scattering = false;
  result->wait_period = kZeroInterval;
  result->check_threshold = 0;

  DevicePolicyProvider* const dp_provider = state->device_policy_provider();

  // Ensure that a device policy is loaded.
  const bool* device_policy_is_loaded_p =
      ec->GetValue(dp_provider->var_device_policy_is_loaded());
  if (!(device_policy_is_loaded_p && *device_policy_is_loaded_p))
    return EvalStatus::kSucceeded;

  // Is scattering enabled by policy?
  const TimeDelta* scatter_factor_p =
      ec->GetValue(dp_provider->var_scatter_factor());
  if (!scatter_factor_p || *scatter_factor_p == kZeroInterval)
    return EvalStatus::kSucceeded;

  // Obtain a pseudo-random number generator.
  const uint64_t* seed = ec->GetValue(state->random_provider()->var_seed());
  POLICY_CHECK_VALUE_AND_FAIL(seed, error);
  PRNG prng(*seed);

  // Step 1: Maintain the scattering wait period.
  //
  // If no wait period was previously determined, or it no longer fits in the
  // scatter factor, then generate a new one. Otherwise, keep the one we have.
  TimeDelta wait_period = update_state.scatter_wait_period;
  if (wait_period == kZeroInterval || wait_period > *scatter_factor_p) {
    wait_period = TimeDelta::FromSeconds(
        prng.RandMinMax(1, scatter_factor_p->InSeconds()));
  }

  // If we surpassed the wait period or the max scatter period associated with
  // the update, then no wait is needed.
  Time wait_expires = (update_state.first_seen +
                       min(wait_period, update_state.scatter_wait_period_max));
  if (ec->IsWallclockTimeGreaterThan(wait_expires))
    wait_period = kZeroInterval;

  // Step 2: Maintain the update check threshold count.
  //
  // If an update check threshold is not specified then generate a new
  // one.
  int check_threshold = update_state.scatter_check_threshold;
  if (check_threshold == 0) {
    check_threshold = prng.RandMinMax(update_state.scatter_check_threshold_min,
                                      update_state.scatter_check_threshold_max);
  }

  // If the update check threshold is not within allowed range then nullify it.
  // TODO(garnold) This is compliant with current logic found in
  // OmahaRequestAction::IsUpdateCheckCountBasedWaitingSatisfied(). We may want
  // to change it so that it behaves similarly to the wait period case, namely
  // if the current value exceeds the maximum, we set a new one within range.
  if (check_threshold > update_state.scatter_check_threshold_max)
    check_threshold = 0;

  // If the update check threshold is non-zero and satisfied, then nullify it.
  if (check_threshold > 0 && update_state.num_checks >= check_threshold)
    check_threshold = 0;

  bool is_scattering = (wait_period != kZeroInterval || check_threshold);
  EvalStatus ret = EvalStatus::kSucceeded;
  if (is_scattering && wait_period == update_state.scatter_wait_period &&
      check_threshold == update_state.scatter_check_threshold)
    ret = EvalStatus::kAskMeAgainLater;
  result->is_scattering = is_scattering;
  result->wait_period = wait_period;
  result->check_threshold = check_threshold;
  return ret;
}

}  // namespace chromeos_update_manager<|MERGE_RESOLUTION|>--- conflicted
+++ resolved
@@ -154,11 +154,8 @@
     case ErrorCode::kInternalLibCurlError:
     case ErrorCode::kUnresolvedHostError:
     case ErrorCode::kUnresolvedHostRecovered:
-<<<<<<< HEAD
     case ErrorCode::kNotEnoughSpace:
     case ErrorCode::kDeviceCorrupted:
-=======
->>>>>>> 694eeb0d
       LOG(INFO) << "Not changing URL index or failure count due to error "
                 << chromeos_update_engine::utils::ErrorCodeToString(err_code)
                 << " (" << static_cast<int>(err_code) << ")";
